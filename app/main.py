--- conflicted
+++ resolved
@@ -276,12 +276,9 @@
     "http://127.0.0.1:3000",
     "http://localhost:8000",   # your current frontend port
     "http://127.0.0.1:8000",
-<<<<<<< HEAD
-    "https://4981f90d5b54.ngrok-free.app",
-=======
+    "https://5456cb9f09f8.ngrok-free.app",
     "http://localhost:61863",    # your frontend dev URL
     "http://127.0.0.1:61863",
->>>>>>> 3ae5973b
 ]
 
 trusted_hosts = [
@@ -684,8 +681,8 @@
         raise HTTPException(status_code=500, detail=str(e))
 
 # Direct screen capture endpoint using imported schemas and services
-@app.post("/api/v1/direct/screen-capture", response_model=ScreenCaptureResponse, tags=["Direct Services"])
-async def direct_screen_capture(request: ScreenCaptureRequest):
+@app.post("/api/v1/direct/screen-capture", response_model=AnalyzeScreenResponse, tags=["Direct Services"])
+async def direct_screen_capture(request: ImageBase64Request):
     """Direct screen capture endpoint using imported schemas and services"""
     try:
         analysis_result = await analyze_screen(

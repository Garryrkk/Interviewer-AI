import React, { useState, useCallback, useRef } from 'react';
import { Upload, Mic, FileAudio, Loader2, Play, Pause, Download, Trash2, Eye, Clock, Users, Target } from 'lucide-react';
import { Summarization } from '../../services/aiService';

Summarization("This is the full transcript or meeting notes")
  .then(response => {
    console.log("API Response:", response);
  })
  .catch(err => {
    console.error("API Error:", err);
  });
  
const summarizationService = {
  // Audio Upload Endpoints
  uploadAudio: async (file, meetingId = null) => {
    const formData = new FormData();
    formData.append('file', file);
    
    const params = new URLSearchParams({ user_id: USER_ID });
    if (meetingId) params.append('meeting_id', meetingId);

    const response = await fetch(`${API_BASE_URL}/audio/upload?${params}`, {
      method: 'POST',
      body: formData
    });

    if (!response.ok) {
      const error = await response.json().catch(() => ({ detail: 'Upload failed' }));
      throw new Error(error.detail || error.error || 'Upload failed');
    }

    const result = await response.json();
    // Handle both wrapped and direct responses
    return result.data || result;
  },

  uploadMeetingAudio: async (file, meetingId = null) => {
    const formData = new FormData();
    formData.append('audio_file', file);
    if (meetingId) formData.append('meeting_id', meetingId);

    const response = await fetch(`${API_BASE_URL}/summarization/upload-audio`, {
      method: 'POST',
      body: formData
    });

    if (!response.ok) {
      const error = await response.json();
      throw new Error(error.detail || 'Upload failed');
    }

    return response.json();
  },

  // Meeting Analysis Endpoints
  analyzeMeeting: async (audioFilePath, meetingContext = null, analysisType = 'post_meeting') => {
    const params = new URLSearchParams({
      audio_file_path: audioFilePath,
      user_id: USER_ID,
      analysis_type: analysisType
    });
    
    if (meetingContext) params.append('meeting_context', meetingContext);

    const response = await fetch(`${API_BASE_URL}/meetings/analyze?${params}`, {
      method: 'POST'
    });

    if (!response.ok) {
      const error = await response.json().catch(() => ({ detail: 'Analysis failed' }));
      throw new Error(error.detail || error.error || 'Analysis failed');
    }

    const result = await response.json();
    return result.data || result;
  },

  analyzeMeetingAudio: async (audioFilePath, meetingContext = null, analysisType = 'post_meeting') => {
    const response = await fetch(`${API_BASE_URL}/summarization/analyze-meeting`, {
      method: 'POST',
      headers: { 'Content-Type': 'application/json' },
      body: JSON.stringify({
        audio_file_path: audioFilePath,
        meeting_context: meetingContext,
        analysis_type: analysisType
      })
    });

    if (!response.ok) {
      const error = await response.json();
      throw new Error(error.detail || 'Analysis failed');
    }

    return response.json();
  },

  // Summary Generation Endpoints
  generateSummary: async (content, summaryType = 'detailed', includeActionItems = true, meetingId = null) => {
    const params = new URLSearchParams({
      content: content,
      summary_type: summaryType,
      user_id: USER_ID,
      include_action_items: includeActionItems.toString()
    });
    
    if (meetingId) params.append('meeting_id', meetingId);

    const response = await fetch(`${API_BASE_URL}/summaries/generate?${params}`, {
      method: 'POST'
    });

    if (!response.ok) {
      const error = await response.json().catch(() => ({ detail: 'Summary generation failed' }));
      throw new Error(error.detail || error.error || 'Summary generation failed');
    }

    const result = await response.json();
    return result.data || result;
  },

  createSummary: async (content, summaryType = 'detailed', meetingId = null, includeActionItems = true) => {
    const response = await fetch(`${API_BASE_URL}/summarization/summarize`, {
      method: 'POST',
      headers: { 'Content-Type': 'application/json' },
      body: JSON.stringify({
        content: content,
        summary_type: summaryType,
        meeting_id: meetingId,
        include_action_items: includeActionItems
      })
    });

    if (!response.ok) {
      const error = await response.json();
      throw new Error(error.detail || 'Summary creation failed');
    }

    return response.json();
  },

  // Real-time Analysis Endpoints
  realTimeAnalysis: async (audioChunkPath, meetingContext = null) => {
    const params = new URLSearchParams({
      audio_chunk_path: audioChunkPath,
      user_id: USER_ID
    });
    
    if (meetingContext) params.append('meeting_context', meetingContext);

    const response = await fetch(`${API_BASE_URL}/meetings/real-time?${params}`, {
      method: 'POST'
    });

    if (!response.ok) {
      const error = await response.json();
      throw new Error(error.detail || 'Real-time analysis failed');
    }

    return response.json();
  },

  realTimeMeetingAnalysis: async (audioFilePath, meetingContext = null) => {
    const response = await fetch(`${API_BASE_URL}/summarization/real-time-analysis`, {
      method: 'POST',
      headers: { 'Content-Type': 'application/json' },
      body: JSON.stringify({
        audio_file_path: audioFilePath,
        meeting_context: meetingContext
      })
    });

    if (!response.ok) {
      const error = await response.json();
      throw new Error(error.detail || 'Real-time analysis failed');
    }

    return response.json();
  },

  // Get Summary Endpoints
  getMeetingSummary: async (meetingId) => {
    const params = new URLSearchParams({ user_id: USER_ID });
    const response = await fetch(`${API_BASE_URL}/summaries/${meetingId}?${params}`);

    if (!response.ok) {
      if (response.status === 404) return null;
      const error = await response.json();
      throw new Error(error.detail || 'Failed to fetch summary');
    }

    const result = await response.json();
    return result.data;
  },

  getSummaryByMeetingId: async (meetingId) => {
    const response = await fetch(`${API_BASE_URL}/summarization/meeting/${meetingId}/summary`);

    if (!response.ok) {
      if (response.status === 404) return null;
      const error = await response.json();
      throw new Error(error.detail || 'Failed to fetch summary');
    }

    return response.json();
  },

  // User Summaries Endpoints
  getUserSummaries: async (limit = 10, offset = 0) => {
    const params = new URLSearchParams({
      user_id: USER_ID,
      limit: limit.toString(),
      offset: offset.toString()
    });

    const response = await fetch(`${API_BASE_URL}/summaries/user?${params}`);

    if (!response.ok) {
      const error = await response.json().catch(() => ({ detail: 'Failed to fetch summaries' }));
      throw new Error(error.detail || error.error || 'Failed to fetch summaries');
    }

    const result = await response.json();
    return result.data || result;
  },

  getAllUserSummaries: async (limit = 10, offset = 0) => {
    const params = new URLSearchParams({
      limit: limit.toString(),
      offset: offset.toString()
    });

    const response = await fetch(`${API_BASE_URL}/summarization/user/summaries?${params}`);

    if (!response.ok) {
      const error = await response.json();
      throw new Error(error.detail || 'Failed to fetch summaries');
    }

    return response.json();
  },

  // Delete Summary Endpoints
  deleteSummary: async (meetingId) => {
    const params = new URLSearchParams({ user_id: USER_ID });
    const response = await fetch(`${API_BASE_URL}/summaries/${meetingId}?${params}`, {
      method: 'DELETE'
    });

    if (!response.ok) {
      const error = await response.json();
      throw new Error(error.detail || 'Failed to delete summary');
    }

    return true;
  },

  deleteMeetingSummary: async (meetingId) => {
    const response = await fetch(`${API_BASE_URL}/summarization/meeting/${meetingId}/summary`, {
      method: 'DELETE'
    });

    if (!response.ok) {
      const error = await response.json();
      throw new Error(error.detail || 'Failed to delete summary');
    }

    return response.json();
  },

  // Batch Summarization
  batchSummarize: async (meetingIds) => {
    const response = await fetch(`${API_BASE_URL}/summarization/batch`, {
      method: 'POST',
      headers: { 'Content-Type': 'application/json' },
      body: JSON.stringify({
        meeting_ids: meetingIds
      })
    });

    if (!response.ok) {
      const error = await response.json();
      throw new Error(error.detail || 'Batch summarization failed');
    }

    return response.json();
  },

  // Action Items CRUD
  createActionItem: async (item) => {
    const response = await fetch(`${API_BASE_URL}/actionitems/`, {
      method: 'POST',
      headers: { 'Content-Type': 'application/json' },
      body: JSON.stringify(item)
    });

    if (!response.ok) {
      const error = await response.json();
      throw new Error(error.detail || 'Failed to create action item');
    }

    return response.json();
  },

  getActionItems: async () => {
    const response = await fetch(`${API_BASE_URL}/actionitems/`);

    if (!response.ok) {
      const error = await response.json();
      throw new Error(error.detail || 'Failed to fetch action items');
    }

    return response.json();
  },

  getActionItem: async (itemId) => {
    const response = await fetch(`${API_BASE_URL}/actionitems/${itemId}`);

    if (!response.ok) {
      const error = await response.json();
      throw new Error(error.detail || 'Failed to fetch action item');
    }

    return response.json();
  },

  updateActionItem: async (itemId, item) => {
    const response = await fetch(`${API_BASE_URL}/actionitems/${itemId}`, {
      method: 'PUT',
      headers: { 'Content-Type': 'application/json' },
      body: JSON.stringify(item)
    });

    if (!response.ok) {
      const error = await response.json();
      throw new Error(error.detail || 'Failed to update action item');
    }

    return response.json();
  },

  deleteActionItem: async (itemId) => {
    const response = await fetch(`${API_BASE_URL}/actionitems/${itemId}`, {
      method: 'DELETE'
    });

    if (!response.ok) {
      const error = await response.json();
      throw new Error(error.detail || 'Failed to delete action item');
    }

    return response.json();
  },

  // Key Points CRUD
  createKeyPoint: async (point) => {
    const response = await fetch(`${API_BASE_URL}/keypoints/`, {
      method: 'POST',
      headers: { 'Content-Type': 'application/json' },
      body: JSON.stringify(point)
    });

    if (!response.ok) {
      const error = await response.json();
      throw new Error(error.detail || 'Failed to create key point');
    }

    return response.json();
  },

  getKeyPoints: async () => {
    const response = await fetch(`${API_BASE_URL}/keypoints/`);

    if (!response.ok) {
      const error = await response.json();
      throw new Error(error.detail || 'Failed to fetch key points');
    }

    return response.json();
  },

  getKeyPoint: async (pointId) => {
    const response = await fetch(`${API_BASE_URL}/keypoints/${pointId}`);

    if (!response.ok) {
      const error = await response.json();
      throw new Error(error.detail || 'Failed to fetch key point');
    }

    return response.json();
  },

  updateKeyPoint: async (pointId, point) => {
    const response = await fetch(`${API_BASE_URL}/keypoints/${pointId}`, {
      method: 'PUT',
      headers: { 'Content-Type': 'application/json' },
      body: JSON.stringify(point)
    });

    if (!response.ok) {
      const error = await response.json();
      throw new Error(error.detail || 'Failed to update key point');
    }

    return response.json();
  },

  deleteKeyPoint: async (pointId) => {
    const response = await fetch(`${API_BASE_URL}/keypoints/${pointId}`, {
      method: 'DELETE'
    });

    if (!response.ok) {
      const error = await response.json();
      throw new Error(error.detail || 'Failed to delete key point');
    }

    return response.json();
  },

  // Summary Types CRUD
  createSummaryType: async (summary) => {
    const response = await fetch(`${API_BASE_URL}/summarytypes/`, {
      method: 'POST',
      headers: { 'Content-Type': 'application/json' },
      body: JSON.stringify(summary)
    });

    if (!response.ok) {
      const error = await response.json();
      throw new Error(error.detail || 'Failed to create summary type');
    }

    return response.json();
  },

  getSummaryTypes: async () => {
    const response = await fetch(`${API_BASE_URL}/summarytypes/`);

    if (!response.ok) {
      const error = await response.json();
      throw new Error(error.detail || 'Failed to fetch summary types');
    }

    return response.json();
  },

  getSummaryType: async (summaryId) => {
    const response = await fetch(`${API_BASE_URL}/summarytypes/${summaryId}`);

    if (!response.ok) {
      const error = await response.json();
      throw new Error(error.detail || 'Failed to fetch summary type');
    }

    return response.json();
  },

  updateSummaryType: async (summaryId, summary) => {
    const response = await fetch(`${API_BASE_URL}/summarytypes/${summaryId}`, {
      method: 'PUT',
      headers: { 'Content-Type': 'application/json' },
      body: JSON.stringify(summary)
    });

    if (!response.ok) {
      const error = await response.json();
      throw new Error(error.detail || 'Failed to update summary type');
    }

    return response.json();
  },

  deleteSummaryType: async (summaryId) => {
    const response = await fetch(`${API_BASE_URL}/summarytypes/${summaryId}`, {
      method: 'DELETE'
    });

    if (!response.ok) {
      const error = await response.json();
      throw new Error(error.detail || 'Failed to delete summary type');
    }

    return response.json();
  },

  // Summary CRUD
  createSummaryRecord: async (summary) => {
    const response = await fetch(`${API_BASE_URL}/summary`, {
      method: 'POST',
      headers: { 'Content-Type': 'application/json' },
      body: JSON.stringify(summary)
    });

    if (!response.ok) {
      const error = await response.json();
      throw new Error(error.detail || 'Failed to create summary');
    }

    return response.json();
  },

  getSummaries: async () => {
    const response = await fetch(`${API_BASE_URL}/summary`);

    if (!response.ok) {
      const error = await response.json();
      throw new Error(error.detail || 'Failed to fetch summaries');
    }

    return response.json();
  },

  // Analysis Types CRUD
  createAnalysisType: async (analysis) => {
    const response = await fetch(`${API_BASE_URL}/analysistypes/`, {
      method: 'POST',
      headers: { 'Content-Type': 'application/json' },
      body: JSON.stringify(analysis)
    });

    if (!response.ok) {
      const error = await response.json();
      throw new Error(error.detail || 'Failed to create analysis type');
    }

    return response.json();
  },

  getAnalysisTypes: async () => {
    const response = await fetch(`${API_BASE_URL}/analysistypes/`);

    if (!response.ok) {
      const error = await response.json();
      throw new Error(error.detail || 'Failed to fetch analysis types');
    }

    return response.json();
  },

  getAnalysisType: async (analysisId) => {
    const response = await fetch(`${API_BASE_URL}/analysistypes/${analysisId}`);

    if (!response.ok) {
      const error = await response.json();
      throw new Error(error.detail || 'Failed to fetch analysis type');
    }

    return response.json();
  },

  updateAnalysisType: async (analysisId, analysis) => {
    const response = await fetch(`${API_BASE_URL}/analysistypes/${analysisId}`, {
      method: 'PUT',
      headers: { 'Content-Type': 'application/json' },
      body: JSON.stringify(analysis)
    });

    if (!response.ok) {
      const error = await response.json();
      throw new Error(error.detail || 'Failed to update analysis type');
    }

    return response.json();
  },

  deleteAnalysisType: async (analysisId) => {
    const response = await fetch(`${API_BASE_URL}/analysistypes/${analysisId}`, {
      method: 'DELETE'
    });

    if (!response.ok) {
      const error = await response.json();
      throw new Error(error.detail || 'Failed to delete analysis type');
    }

    return response.json();
  },

  // Meeting Context
  createMeeting: async (meeting) => {
    const response = await fetch(`${API_BASE_URL}/meeting`, {
      method: 'POST',
      headers: { 'Content-Type': 'application/json' },
      body: JSON.stringify(meeting)
    });

    if (!response.ok) {
      const error = await response.json();
      throw new Error(error.detail || 'Failed to create meeting');
    }

    return response.json();
  },

  getMeetings: async () => {
    const response = await fetch(`${API_BASE_URL}/meeting`);

    if (!response.ok) {
      const error = await response.json();
      throw new Error(error.detail || 'Failed to fetch meetings');
    }

    return response.json();
  },

  // LLAVA Analysis Config
  createLLAVAConfig: async (config) => {
    const response = await fetch(`${API_BASE_URL}/llava-config`, {
      method: 'POST',
      headers: { 'Content-Type': 'application/json' },
      body: JSON.stringify(config)
    });

    if (!response.ok) {
      const error = await response.json();
      throw new Error(error.detail || 'Failed to create LLAVA config');
    }

    return response.json();
  },

  getLLAVAConfigs: async () => {
    const response = await fetch(`${API_BASE_URL}/llava-config`);

    if (!response.ok) {
      const error = await response.json();
      throw new Error(error.detail || 'Failed to fetch LLAVA configs');
    }

    return response.json();
  },

  // Real-time Updates
  createRealtimeUpdate: async (update) => {
    const response = await fetch(`${API_BASE_URL}/realtime-update`, {
      method: 'POST',
      headers: { 'Content-Type': 'application/json' },
      body: JSON.stringify(update)
    });

    if (!response.ok) {
      const error = await response.json();
      throw new Error(error.detail || 'Failed to create realtime update');
    }

    return response.json();
  },

  getRealtimeUpdates: async () => {
    const response = await fetch(`${API_BASE_URL}/realtime-update`);

    if (!response.ok) {
      const error = await response.json();
      throw new Error(error.detail || 'Failed to fetch realtime updates');
    }

    return response.json();
  }
};

const BASE_URL = "http://localhost:8000/api/v1/summarization";
const MeetingSummarization = () => {
  const [activeTab, setActiveTab] = useState('upload');
  const [uploadedFile, setUploadedFile] = useState(null);
  const [isUploading, setIsUploading] = useState(false);
  const [isAnalyzing, setIsAnalyzing] = useState(false);
  const [analysisResult, setAnalysisResult] = useState(null);
  const [summaries, setSummaries] = useState([]);
  const [selectedSummary, setSelectedSummary] = useState(null);
  const [isRecording, setIsRecording] = useState(false);
  const [recordingTime, setRecordingTime] = useState(0);
  const [meetingContext, setMeetingContext] = useState('');
  const [summaryType, setSummaryType] = useState('brief');
  const [includeActionItems, setIncludeActionItems] = useState(true);
  const [error, setError] = useState(null);

  const fileInputRef = useRef(null);
  const mediaRecorderRef = useRef(null);
  const recordingIntervalRef = useRef(null);

  // Handle file upload with proper error handling
  const handleFileUpload = useCallback(async (event) => {
    const file = event.target.files[0];
    if (!file) return;

    if (!file.type.startsWith('audio/')) {
      setError('Please select an audio file');
      return;
    }

    setIsUploading(true);
    setError(null);

    try {
<<<<<<< HEAD
      const formData = new FormData();
      formData.append("audio_file", file);

      const res = await fetch(`${BASE_URL}/upload-audio`, {
        method: "POST",
        body: formData,
      });
      if (!res.ok) throw new Error(await res.text());
      const uploadResult = await res.json();

=======
      const uploadResult = await summarizationService.uploadAudio(file);
      
      // Set uploaded file with safe property access
>>>>>>> c2fa509d
      setUploadedFile({
        name: file.name,
        file_path: uploadResult.file_path || uploadResult.audio_file_path,
        file_size: uploadResult.file_size || file.size,
        duration: uploadResult.duration,
        meeting_id: uploadResult.meeting_id,
        file: file
      });
      
      console.log('Upload successful:', uploadResult);
    } catch (err) {
      console.error('Upload error:', err);
      setError('Failed to upload audio file: ' + err.message);
    } finally {
      setIsUploading(false);
    }
  }, []);

  // Start recording
  const startRecording = useCallback(async () => {
    try {
      const stream = await navigator.mediaDevices.getUserMedia({ audio: true });
      const mediaRecorder = new MediaRecorder(stream);
      const audioChunks = [];

      mediaRecorder.ondataavailable = (event) => {
        audioChunks.push(event.data);
      };

      mediaRecorder.onstop = async () => {
        const audioBlob = new Blob(audioChunks, { type: 'audio/wav' });
        const audioFile = new File([audioBlob], `recording-${Date.now()}.wav`, { type: 'audio/wav' });

        setIsUploading(true);
        try {
          const uploadResult = await summarizationService.uploadAudio(audioFile);
          setUploadedFile({
            ...uploadResult,
            name: audioFile.name,
            file: audioFile
          });
        } catch (err) {
          setError('Failed to process recording: ' + err.message);
        } finally {
          setIsUploading(false);
        }
      };

      mediaRecorderRef.current = mediaRecorder;
      mediaRecorder.start();
      setIsRecording(true);
      setRecordingTime(0);

      // Start timer
      recordingIntervalRef.current = setInterval(() => {
        setRecordingTime(prev => prev + 1);
      }, 1000);

    } catch (err) {
      setError('Failed to access microphone: ' + err.message);
    }
  }, []);

  // Stop recording
  const stopRecording = useCallback(() => {
    if (mediaRecorderRef.current && isRecording) {
      mediaRecorderRef.current.stop();
      mediaRecorderRef.current.stream.getTracks().forEach(track => track.stop());
      setIsRecording(false);
      clearInterval(recordingIntervalRef.current);
    }
  }, [isRecording]);

  // Analyze meeting with better error handling and data validation
  const analyzeMeeting = useCallback(async () => {
    if (!uploadedFile || !uploadedFile.file_path) {
      setError('Please upload an audio file first');
      return;
    }

    setIsAnalyzing(true);
    setError(null);

    try {
<<<<<<< HEAD
      const res = await fetch(`${BASE_URL}/analyze-meeting`, {
        method: "POST",
        headers: { "Content-Type": "application/json" },
        body: JSON.stringify({
          audio_file_path: uploadedFile.file_path,
          meeting_context: meetingContext,
          analysis_type: "post_meeting",
          include_sentiment: true,
          include_speakers: true,
        }),
      });
      if (!res.ok) throw new Error(await res.text());
      const analysisResult = await res.json();

=======
      const analysisResult = await summarizationService.analyzeMeeting(
        uploadedFile.file_path,
        meetingContext,
        'post_meeting'
      );
>>>>>>> c2fa509d

      console.log('Analysis result:', analysisResult);
      setAnalysisResult(analysisResult);
      setActiveTab('results');
    } catch (err) {
      console.error('Analysis error:', err);
      setError('Failed to analyze meeting: ' + err.message);
    } finally {
      setIsAnalyzing(false);
    }
  }, [uploadedFile, meetingContext]);

  // Generate summary
  const generateSummary = useCallback(async (content) => {
    try {
<<<<<<< HEAD
      const res = await fetch(`${BASE_URL}/summarize`, {
        method: "POST",
        headers: { "Content-Type": "application/json" },
        body: JSON.stringify({
          content: content,
          summary_type: summaryType,
          include_action_items: includeActionItems,
          meeting_id: uploadedFile?.meeting_id,
        }),
      });
      if (!res.ok) throw new Error(await res.text());
      const summaryResult = await res.json();

=======
      const summaryResult = await summarizationService.generateSummary(
        content,
        summaryType,
        includeActionItems,
        uploadedFile?.meeting_id
      );
>>>>>>> c2fa509d

      setSummaries(prev => [summaryResult, ...prev]);
      return summaryResult;
    } catch (err) {
      setError('Failed to generate summary: ' + err.message);
    }
  }, [summaryType, includeActionItems, uploadedFile]);

  // Load user summaries with better error handling
  const loadUserSummaries = useCallback(async () => {
    try {
<<<<<<< HEAD
      const res = await fetch(`${BASE_URL}/user/summaries`, {
        method: "GET",
      });
      if (!res.ok) throw new Error(await res.text());
      const userSummaries = await res.json();
      setSummaries(userSummaries);
=======
      const userSummaries = await summarizationService.getUserSummaries();
      console.log('Loaded summaries:', userSummaries);
      
      // Handle both array and object responses
      const summariesArray = Array.isArray(userSummaries) ? userSummaries : [];
      setSummaries(summariesArray);
>>>>>>> c2fa509d
    } catch (err) {
      console.error('Load summaries error:', err);
      setError('Failed to load summaries: ' + err.message);
    }
  }, []);

  // Delete summary
  const deleteSummary = useCallback(async (meetingId) => {
    try {
      const res = await fetch(`${BASE_URL}/meeting/${meetingId}/summary`, {
        method: "DELETE",
      });
      if (!res.ok) throw new Error(await res.text());
      setSummaries(prev => prev.filter(s => s.meeting_id !== meetingId));
    } catch (err) {
      setError('Failed to delete summary: ' + err.message);
    }
  }, []);

  // Format time
  const formatTime = (seconds) => {
    const mins = Math.floor(seconds / 60);
    const secs = seconds % 60;
    return `${mins}:${secs.toString().padStart(2, '0')}`;
  };

  // Format file size
  const formatFileSize = (bytes) => {
    const mb = bytes / (1024 * 1024);
    return `${mb.toFixed(1)} MB`;
  };

  React.useEffect(() => {
    loadUserSummaries();
  }, [loadUserSummaries]);

  return (
    <div className="min-h-screen bg-gray-900 text-gray-100 p-6" style={{ backgroundColor: '#1E1E2F', fontFamily: 'Roboto, sans-serif' }}>
      <div className="max-w-6xl mx-auto">
        {/* Header */}
        <div className="mb-8">
          <h1 className="text-3xl font-bold text-gray-100 mb-2" style={{ color: '#F8FAFC' }}>
            Meeting Summarization
          </h1>
          <p className="text-gray-400">Upload audio files or record meetings to generate AI-powered summaries and insights</p>
        </div>

        {/* Error Display */}
        {error && (
          <div className="mb-6 p-4 bg-red-900/50 border border-red-700 rounded-lg">
            <p className="text-red-200">{error}</p>
            <button
              onClick={() => setError(null)}
              className="mt-2 text-red-300 hover:text-red-100 text-sm underline"
            >
              Dismiss
            </button>
          </div>
        )}

        {/* Tab Navigation */}
        <div className="mb-8">
          <div className="flex space-x-1 bg-gray-800 p-1 rounded-lg" style={{ backgroundColor: '#2A2A3E' }}>
            {[
              { id: 'upload', label: 'Upload Audio', icon: Upload },
              { id: 'record', label: 'Record Meeting', icon: Mic },
              { id: 'results', label: 'Analysis Results', icon: FileAudio },
              { id: 'summaries', label: 'My Summaries', icon: Eye }
            ].map(tab => {
              const Icon = tab.icon;
              return (
                <button
                  key={tab.id}
                  onClick={() => setActiveTab(tab.id)}
                  className={`flex items-center space-x-2 px-4 py-2 rounded-lg transition-all ${activeTab === tab.id
                    ? 'text-white shadow-md'
                    : 'text-gray-400 hover:text-gray-200 hover:bg-gray-700'
                    }`}
                  style={{
                    backgroundColor: activeTab === tab.id ? '#8F74D4' : 'transparent'
                  }}
                >
                  <Icon className="w-4 h-4" />
                  <span className="font-medium">{tab.label}</span>
                </button>
              );
            })}
          </div>
        </div>

        {/* Tab Content */}
        <div className="space-y-6">
          {/* Upload Tab */}
          {activeTab === 'upload' && (
            <div className="space-y-6">
              <div className="bg-gray-800 p-6 rounded-lg border border-gray-700" style={{ backgroundColor: '#2A2A3E' }}>
                <h3 className="text-lg font-semibold mb-4" style={{ color: '#F8FAFC' }}>Upload Meeting Audio</h3>

                <div className="space-y-4">
                  <div
                    onClick={() => fileInputRef.current?.click()}
                    className="border-2 border-dashed border-gray-600 rounded-lg p-8 text-center hover:border-gray-500 cursor-pointer transition-colors"
                  >
                    <Upload className="w-12 h-12 mx-auto mb-4 text-gray-400" />
                    <p className="text-lg font-medium mb-2" style={{ color: '#F8FAFC' }}>
                      Click to upload audio file
                    </p>
                    <p className="text-gray-400">Supports MP3, WAV, M4A, and other audio formats</p>
                  </div>

                  <input
                    ref={fileInputRef}
                    type="file"
                    accept="audio/*"
                    onChange={handleFileUpload}
                    className="hidden"
                  />

                  {/* Meeting Context */}
                  <div>
                    <label className="block text-sm font-medium mb-2" style={{ color: '#F8FAFC' }}>
                      Meeting Context (Optional)
                    </label>
                    <textarea
                      value={meetingContext}
                      onChange={(e) => setMeetingContext(e.target.value)}
                      placeholder="Provide context about the meeting (e.g., standup, project review, client meeting...)"
                      className="w-full px-3 py-2 bg-gray-700 border border-gray-600 rounded-lg text-gray-100 placeholder-gray-400 focus:outline-none focus:border-purple-400"
                      rows={3}
                    />
                  </div>

                  {/* Summary Options */}
                  <div className="grid grid-cols-1 md:grid-cols-2 gap-4">
                    <div>
                      <label className="block text-sm font-medium mb-2" style={{ color: '#F8FAFC' }}>
                        Summary Type
                      </label>
                      <select
                        value={summaryType}
                        onChange={(e) => setSummaryType(e.target.value)}
                        className="w-full px-3 py-2 bg-gray-700 border border-gray-600 rounded-lg text-gray-100 focus:outline-none focus:border-purple-400"
                      >
                        <option value="brief">Brief Summary</option>
                        <option value="detailed">Detailed Summary</option>
                        <option value="action_items">Action Items Focus</option>
                        <option value="key_points">Key Points</option>
                      </select>
                    </div>

                    <div className="flex items-center">
                      <input
                        type="checkbox"
                        id="includeActionItems"
                        checked={includeActionItems}
                        onChange={(e) => setIncludeActionItems(e.target.checked)}
                        className="mr-2"
                      />
                      <label htmlFor="includeActionItems" className="text-sm" style={{ color: '#F8FAFC' }}>
                        Include Action Items
                      </label>
                    </div>
                  </div>
                </div>
              </div>

              {/* Uploaded File Info */}
              {uploadedFile && (
                <div className="bg-gray-800 p-6 rounded-lg border border-gray-700" style={{ backgroundColor: '#2A2A3E' }}>
                  <h3 className="text-lg font-semibold mb-4" style={{ color: '#F8FAFC' }}>Uploaded File</h3>
                  <div className="flex items-center justify-between">
                    <div className="flex items-center space-x-3">
                      <FileAudio className="w-8 h-8 text-purple-400" />
                      <div>
                        <p className="font-medium" style={{ color: '#F8FAFC' }}>{uploadedFile.name}</p>
                        <p className="text-sm text-gray-400">
                          {uploadedFile.duration && `${formatTime(Math.floor(uploadedFile.duration))} • `}
                          {uploadedFile.file_size && formatFileSize(uploadedFile.file_size)}
                        </p>
                      </div>
                    </div>
                    <button
                      onClick={analyzeMeeting}
                      disabled={isAnalyzing}
                      className="px-6 py-2 rounded-lg font-medium transition-all disabled:opacity-50 disabled:cursor-not-allowed"
                      style={{
                        backgroundColor: '#8F74D4',
                        color: '#F8FAFC'
                      }}
                    >
                      {isAnalyzing ? (
                        <div className="flex items-center space-x-2">
                          <Loader2 className="w-4 h-4 animate-spin" />
                          <span>Analyzing...</span>
                        </div>
                      ) : (
                        'Analyze Meeting'
                      )}
                    </button>
                  </div>
                </div>
              )}
            </div>
          )}

          {/* Record Tab */}
          {activeTab === 'record' && (
            <div className="bg-gray-800 p-6 rounded-lg border border-gray-700" style={{ backgroundColor: '#2A2A3E' }}>
              <h3 className="text-lg font-semibold mb-4" style={{ color: '#F8FAFC' }}>Record Meeting</h3>

              <div className="text-center space-y-6">
                <div className="flex items-center justify-center">
                  <div className={`w-32 h-32 rounded-full flex items-center justify-center ${isRecording ? 'bg-red-600' : 'bg-gray-700'} transition-colors`}>
                    <Mic className={`w-16 h-16 ${isRecording ? 'text-white animate-pulse' : 'text-gray-400'}`} />
                  </div>
                </div>

                {isRecording && (
                  <div className="text-center">
                    <p className="text-2xl font-mono font-bold text-red-400">
                      {formatTime(recordingTime)}
                    </p>
                    <p className="text-gray-400">Recording in progress...</p>
                  </div>
                )}

                <div className="flex justify-center space-x-4">
                  {!isRecording ? (
                    <button
                      onClick={startRecording}
                      className="px-8 py-3 rounded-lg font-medium transition-all"
                      style={{
                        backgroundColor: '#8F74D4',
                        color: '#F8FAFC'
                      }}
                    >
                      <div className="flex items-center space-x-2">
                        <Mic className="w-5 h-5" />
                        <span>Start Recording</span>
                      </div>
                    </button>
                  ) : (
                    <button
                      onClick={stopRecording}
                      className="px-8 py-3 bg-red-600 text-white rounded-lg font-medium hover:bg-red-700 transition-all"
                    >
                      <div className="flex items-center space-x-2">
                        <Pause className="w-5 h-5" />
                        <span>Stop Recording</span>
                      </div>
                    </button>
                  )}
                </div>
              </div>
            </div>
          )}

          {/* Results Tab */}
          {activeTab === 'results' && analysisResult && (
            <div className="space-y-6">
              {/* Summary Card */}
              <div className="bg-gray-800 p-6 rounded-lg border border-gray-700" style={{ backgroundColor: '#2A2A3E' }}>
                <h3 className="text-lg font-semibold mb-4" style={{ color: '#F8FAFC' }}>Meeting Summary</h3>
                <p className="text-gray-300 leading-relaxed">{analysisResult.summary}</p>
              </div>

              {/* Key Points */}
              {analysisResult.key_points?.length > 0 && (
                <div className="bg-gray-800 p-6 rounded-lg border border-gray-700" style={{ backgroundColor: '#2A2A3E' }}>
                  <h3 className="text-lg font-semibold mb-4" style={{ color: '#F8FAFC' }}>Key Points</h3>
                  <ul className="space-y-2">
                    {analysisResult.key_points.map((point, index) => (
                      <li key={index} className="flex items-start space-x-3">
                        <div className="w-2 h-2 bg-purple-400 rounded-full mt-2 flex-shrink-0"></div>
                        <span className="text-gray-300">{typeof point === 'string' ? point : point.point}</span>
                      </li>
                    ))}
                  </ul>
                </div>
              )}

              {/* Action Items */}
              {analysisResult.action_items?.length > 0 && (
                <div className="bg-gray-800 p-6 rounded-lg border border-gray-700" style={{ backgroundColor: '#2A2A3E' }}>
                  <h3 className="text-lg font-semibold mb-4" style={{ color: '#F8FAFC' }}>Action Items</h3>
                  <div className="space-y-3">
                    {analysisResult.action_items.map((item, index) => (
                      <div key={index} className="flex items-center justify-between p-3 bg-gray-700 rounded-lg">
                        <div className="flex items-center space-x-3">
                          <Target className="w-5 h-5 text-purple-400" />
                          <div>
                            <p className="font-medium" style={{ color: '#F8FAFC' }}>{typeof item === 'string' ? item : item.task}</p>
                            {item.assignee && (
                              <p className="text-sm text-gray-400">Assigned to: {item.assignee}</p>
                            )}
                          </div>
                        </div>
<<<<<<< HEAD
                        <span className={`px-2 py-1 rounded text-xs font-medium ${item.priority === 'high' ? 'bg-red-900 text-red-200' :
                          item.priority === 'medium' ? 'bg-yellow-900 text-yellow-200' :
                            'bg-green-900 text-green-200'
                          }`}>
                          {item.priority}
                        </span>
=======
                        {item.priority && (
                          <span className={`px-2 py-1 rounded text-xs font-medium ${
                            item.priority === 'high' ? 'bg-red-900 text-red-200' :
                            item.priority === 'medium' ? 'bg-yellow-900 text-yellow-200' :
                            'bg-green-900 text-green-200'
                          }`}>
                            {item.priority}
                          </span>
                        )}
>>>>>>> c2fa509d
                      </div>
                    ))}
                  </div>
                </div>
              )}

              {/* Recommendations */}
              {analysisResult.recommendations?.length > 0 && (
                <div className="bg-gray-800 p-6 rounded-lg border border-gray-700" style={{ backgroundColor: '#2A2A3E' }}>
                  <h3 className="text-lg font-semibold mb-4" style={{ color: '#F8FAFC' }}>AI Recommendations</h3>
                  <ul className="space-y-2">
                    {analysisResult.recommendations.map((rec, index) => (
                      <li key={index} className="text-gray-300">{rec}</li>
                    ))}
                  </ul>
                </div>
              )}
            </div>
          )}

          {/* Summaries Tab */}
          {activeTab === 'summaries' && (
            <div className="space-y-6">
              <div className="flex items-center justify-between">
                <h3 className="text-lg font-semibold" style={{ color: '#F8FAFC' }}>My Summaries</h3>
                <button
                  onClick={loadUserSummaries}
                  className="px-4 py-2 rounded-lg font-medium transition-all"
                  style={{
                    backgroundColor: '#8F74D4',
                    color: '#F8FAFC'
                  }}
                >
                  Refresh
                </button>
              </div>

              {summaries.length === 0 ? (
                <div className="text-center py-12">
                  <FileAudio className="w-16 h-16 mx-auto mb-4 text-gray-600" />
                  <p className="text-gray-400">No summaries found</p>
                  <p className="text-gray-500 text-sm">Upload and analyze meetings to see summaries here</p>
                </div>
              ) : (
                <div className="grid gap-6">
                  {summaries.map((summary) => (
                    <div key={summary.summary_id} className="bg-gray-800 p-6 rounded-lg border border-gray-700" style={{ backgroundColor: '#2A2A3E' }}>
                      <div className="flex items-start justify-between mb-4">
                        <div className="flex-1">
                          <h4 className="font-semibold text-lg mb-2" style={{ color: '#F8FAFC' }}>
                            Meeting Summary
                          </h4>
                          <div className="flex items-center space-x-4 text-sm text-gray-400 mb-3">
                            <div className="flex items-center space-x-1">
                              <Clock className="w-4 h-4" />
                              <span>{new Date(summary.created_at || Date.now()).toLocaleDateString()}</span>
                            </div>
                            <div className="flex items-center space-x-1">
                              <FileAudio className="w-4 h-4" />
                              <span className="capitalize">{summary.summary_type}</span>
                            </div>
                          </div>
                          <p className="text-gray-300 line-clamp-3">{summary.summary_text}</p>
                        </div>
                        <div className="flex space-x-2 ml-4">
                          <button
                            onClick={() => setSelectedSummary(summary)}
                            className="p-2 text-gray-400 hover:text-gray-200 transition-colors"
                          >
                            <Eye className="w-4 h-4" />
                          </button>
                          <button
                            onClick={() => deleteSummary(summary.meeting_id)}
                            className="p-2 text-gray-400 hover:text-red-400 transition-colors"
                          >
                            <Trash2 className="w-4 h-4" />
                          </button>
                        </div>
                      </div>

                      {summary.action_items?.length > 0 && (
                        <div className="mt-4 pt-4 border-t border-gray-700">
                          <p className="text-sm font-medium mb-2" style={{ color: '#F8FAFC' }}>
                            Action Items ({summary.action_items.length})
                          </p>
                          <div className="flex flex-wrap gap-2">
                            {summary.action_items.slice(0, 3).map((item, index) => {
                              const taskText = typeof item === 'string' ? item : item.task;
                              return (
                                <span key={index} className="px-2 py-1 bg-gray-700 rounded text-xs text-gray-300">
                                  {taskText.substring(0, 50)}{taskText.length > 50 ? '...' : ''}
                                </span>
                              );
                            })}
                            {summary.action_items.length > 3 && (
                              <span className="px-2 py-1 bg-gray-700 rounded text-xs text-gray-400">
                                +{summary.action_items.length - 3} more
                              </span>
                            )}
                          </div>
                        </div>
                      )}
                    </div>
                  ))}
                </div>
              )}
            </div>
          )}
        </div>

        {/* Loading States */}
        {(isUploading || isAnalyzing) && (
          <div className="fixed inset-0 bg-black bg-opacity-50 flex items-center justify-center z-50">
            <div className="bg-gray-800 p-6 rounded-lg border border-gray-700 flex items-center space-x-4">
              <Loader2 className="w-8 h-8 animate-spin text-purple-400" />
              <div>
                <p className="font-medium" style={{ color: '#F8FAFC' }}>
                  {isUploading ? 'Uploading file...' : 'Analyzing meeting...'}
                </p>
                <p className="text-sm text-gray-400">This may take a few moments</p>
              </div>
            </div>
          </div>
        )}
      </div>
    </div>
  );
};

export default MeetingSummarization;<|MERGE_RESOLUTION|>--- conflicted
+++ resolved
@@ -1,1324 +1,1253 @@
-import React, { useState, useCallback, useRef } from 'react';
-import { Upload, Mic, FileAudio, Loader2, Play, Pause, Download, Trash2, Eye, Clock, Users, Target } from 'lucide-react';
-import { Summarization } from '../../services/aiService';
-
-Summarization("This is the full transcript or meeting notes")
-  .then(response => {
-    console.log("API Response:", response);
-  })
-  .catch(err => {
-    console.error("API Error:", err);
-  });
-  
-const summarizationService = {
-  // Audio Upload Endpoints
-  uploadAudio: async (file, meetingId = null) => {
-    const formData = new FormData();
-    formData.append('file', file);
-    
-    const params = new URLSearchParams({ user_id: USER_ID });
-    if (meetingId) params.append('meeting_id', meetingId);
-
-    const response = await fetch(`${API_BASE_URL}/audio/upload?${params}`, {
-      method: 'POST',
-      body: formData
-    });
-
-    if (!response.ok) {
-      const error = await response.json().catch(() => ({ detail: 'Upload failed' }));
-      throw new Error(error.detail || error.error || 'Upload failed');
-    }
-
-    const result = await response.json();
-    // Handle both wrapped and direct responses
-    return result.data || result;
-  },
-
-  uploadMeetingAudio: async (file, meetingId = null) => {
-    const formData = new FormData();
-    formData.append('audio_file', file);
-    if (meetingId) formData.append('meeting_id', meetingId);
-
-    const response = await fetch(`${API_BASE_URL}/summarization/upload-audio`, {
-      method: 'POST',
-      body: formData
-    });
-
-    if (!response.ok) {
-      const error = await response.json();
-      throw new Error(error.detail || 'Upload failed');
-    }
-
-    return response.json();
-  },
-
-  // Meeting Analysis Endpoints
-  analyzeMeeting: async (audioFilePath, meetingContext = null, analysisType = 'post_meeting') => {
-    const params = new URLSearchParams({
-      audio_file_path: audioFilePath,
-      user_id: USER_ID,
-      analysis_type: analysisType
-    });
-    
-    if (meetingContext) params.append('meeting_context', meetingContext);
-
-    const response = await fetch(`${API_BASE_URL}/meetings/analyze?${params}`, {
-      method: 'POST'
-    });
-
-    if (!response.ok) {
-      const error = await response.json().catch(() => ({ detail: 'Analysis failed' }));
-      throw new Error(error.detail || error.error || 'Analysis failed');
-    }
-
-    const result = await response.json();
-    return result.data || result;
-  },
-
-  analyzeMeetingAudio: async (audioFilePath, meetingContext = null, analysisType = 'post_meeting') => {
-    const response = await fetch(`${API_BASE_URL}/summarization/analyze-meeting`, {
-      method: 'POST',
-      headers: { 'Content-Type': 'application/json' },
-      body: JSON.stringify({
-        audio_file_path: audioFilePath,
-        meeting_context: meetingContext,
-        analysis_type: analysisType
-      })
-    });
-
-    if (!response.ok) {
-      const error = await response.json();
-      throw new Error(error.detail || 'Analysis failed');
-    }
-
-    return response.json();
-  },
-
-  // Summary Generation Endpoints
-  generateSummary: async (content, summaryType = 'detailed', includeActionItems = true, meetingId = null) => {
-    const params = new URLSearchParams({
-      content: content,
-      summary_type: summaryType,
-      user_id: USER_ID,
-      include_action_items: includeActionItems.toString()
-    });
-    
-    if (meetingId) params.append('meeting_id', meetingId);
-
-    const response = await fetch(`${API_BASE_URL}/summaries/generate?${params}`, {
-      method: 'POST'
-    });
-
-    if (!response.ok) {
-      const error = await response.json().catch(() => ({ detail: 'Summary generation failed' }));
-      throw new Error(error.detail || error.error || 'Summary generation failed');
-    }
-
-    const result = await response.json();
-    return result.data || result;
-  },
-
-  createSummary: async (content, summaryType = 'detailed', meetingId = null, includeActionItems = true) => {
-    const response = await fetch(`${API_BASE_URL}/summarization/summarize`, {
-      method: 'POST',
-      headers: { 'Content-Type': 'application/json' },
-      body: JSON.stringify({
-        content: content,
-        summary_type: summaryType,
-        meeting_id: meetingId,
-        include_action_items: includeActionItems
-      })
-    });
-
-    if (!response.ok) {
-      const error = await response.json();
-      throw new Error(error.detail || 'Summary creation failed');
-    }
-
-    return response.json();
-  },
-
-  // Real-time Analysis Endpoints
-  realTimeAnalysis: async (audioChunkPath, meetingContext = null) => {
-    const params = new URLSearchParams({
-      audio_chunk_path: audioChunkPath,
-      user_id: USER_ID
-    });
-    
-    if (meetingContext) params.append('meeting_context', meetingContext);
-
-    const response = await fetch(`${API_BASE_URL}/meetings/real-time?${params}`, {
-      method: 'POST'
-    });
-
-    if (!response.ok) {
-      const error = await response.json();
-      throw new Error(error.detail || 'Real-time analysis failed');
-    }
-
-    return response.json();
-  },
-
-  realTimeMeetingAnalysis: async (audioFilePath, meetingContext = null) => {
-    const response = await fetch(`${API_BASE_URL}/summarization/real-time-analysis`, {
-      method: 'POST',
-      headers: { 'Content-Type': 'application/json' },
-      body: JSON.stringify({
-        audio_file_path: audioFilePath,
-        meeting_context: meetingContext
-      })
-    });
-
-    if (!response.ok) {
-      const error = await response.json();
-      throw new Error(error.detail || 'Real-time analysis failed');
-    }
-
-    return response.json();
-  },
-
-  // Get Summary Endpoints
-  getMeetingSummary: async (meetingId) => {
-    const params = new URLSearchParams({ user_id: USER_ID });
-    const response = await fetch(`${API_BASE_URL}/summaries/${meetingId}?${params}`);
-
-    if (!response.ok) {
-      if (response.status === 404) return null;
-      const error = await response.json();
-      throw new Error(error.detail || 'Failed to fetch summary');
-    }
-
-    const result = await response.json();
-    return result.data;
-  },
-
-  getSummaryByMeetingId: async (meetingId) => {
-    const response = await fetch(`${API_BASE_URL}/summarization/meeting/${meetingId}/summary`);
-
-    if (!response.ok) {
-      if (response.status === 404) return null;
-      const error = await response.json();
-      throw new Error(error.detail || 'Failed to fetch summary');
-    }
-
-    return response.json();
-  },
-
-  // User Summaries Endpoints
-  getUserSummaries: async (limit = 10, offset = 0) => {
-    const params = new URLSearchParams({
-      user_id: USER_ID,
-      limit: limit.toString(),
-      offset: offset.toString()
-    });
-
-    const response = await fetch(`${API_BASE_URL}/summaries/user?${params}`);
-
-    if (!response.ok) {
-      const error = await response.json().catch(() => ({ detail: 'Failed to fetch summaries' }));
-      throw new Error(error.detail || error.error || 'Failed to fetch summaries');
-    }
-
-    const result = await response.json();
-    return result.data || result;
-  },
-
-  getAllUserSummaries: async (limit = 10, offset = 0) => {
-    const params = new URLSearchParams({
-      limit: limit.toString(),
-      offset: offset.toString()
-    });
-
-    const response = await fetch(`${API_BASE_URL}/summarization/user/summaries?${params}`);
-
-    if (!response.ok) {
-      const error = await response.json();
-      throw new Error(error.detail || 'Failed to fetch summaries');
-    }
-
-    return response.json();
-  },
-
-  // Delete Summary Endpoints
-  deleteSummary: async (meetingId) => {
-    const params = new URLSearchParams({ user_id: USER_ID });
-    const response = await fetch(`${API_BASE_URL}/summaries/${meetingId}?${params}`, {
-      method: 'DELETE'
-    });
-
-    if (!response.ok) {
-      const error = await response.json();
-      throw new Error(error.detail || 'Failed to delete summary');
-    }
-
-    return true;
-  },
-
-  deleteMeetingSummary: async (meetingId) => {
-    const response = await fetch(`${API_BASE_URL}/summarization/meeting/${meetingId}/summary`, {
-      method: 'DELETE'
-    });
-
-    if (!response.ok) {
-      const error = await response.json();
-      throw new Error(error.detail || 'Failed to delete summary');
-    }
-
-    return response.json();
-  },
-
-  // Batch Summarization
-  batchSummarize: async (meetingIds) => {
-    const response = await fetch(`${API_BASE_URL}/summarization/batch`, {
-      method: 'POST',
-      headers: { 'Content-Type': 'application/json' },
-      body: JSON.stringify({
-        meeting_ids: meetingIds
-      })
-    });
-
-    if (!response.ok) {
-      const error = await response.json();
-      throw new Error(error.detail || 'Batch summarization failed');
-    }
-
-    return response.json();
-  },
-
-  // Action Items CRUD
-  createActionItem: async (item) => {
-    const response = await fetch(`${API_BASE_URL}/actionitems/`, {
-      method: 'POST',
-      headers: { 'Content-Type': 'application/json' },
-      body: JSON.stringify(item)
-    });
-
-    if (!response.ok) {
-      const error = await response.json();
-      throw new Error(error.detail || 'Failed to create action item');
-    }
-
-    return response.json();
-  },
-
-  getActionItems: async () => {
-    const response = await fetch(`${API_BASE_URL}/actionitems/`);
-
-    if (!response.ok) {
-      const error = await response.json();
-      throw new Error(error.detail || 'Failed to fetch action items');
-    }
-
-    return response.json();
-  },
-
-  getActionItem: async (itemId) => {
-    const response = await fetch(`${API_BASE_URL}/actionitems/${itemId}`);
-
-    if (!response.ok) {
-      const error = await response.json();
-      throw new Error(error.detail || 'Failed to fetch action item');
-    }
-
-    return response.json();
-  },
-
-  updateActionItem: async (itemId, item) => {
-    const response = await fetch(`${API_BASE_URL}/actionitems/${itemId}`, {
-      method: 'PUT',
-      headers: { 'Content-Type': 'application/json' },
-      body: JSON.stringify(item)
-    });
-
-    if (!response.ok) {
-      const error = await response.json();
-      throw new Error(error.detail || 'Failed to update action item');
-    }
-
-    return response.json();
-  },
-
-  deleteActionItem: async (itemId) => {
-    const response = await fetch(`${API_BASE_URL}/actionitems/${itemId}`, {
-      method: 'DELETE'
-    });
-
-    if (!response.ok) {
-      const error = await response.json();
-      throw new Error(error.detail || 'Failed to delete action item');
-    }
-
-    return response.json();
-  },
-
-  // Key Points CRUD
-  createKeyPoint: async (point) => {
-    const response = await fetch(`${API_BASE_URL}/keypoints/`, {
-      method: 'POST',
-      headers: { 'Content-Type': 'application/json' },
-      body: JSON.stringify(point)
-    });
-
-    if (!response.ok) {
-      const error = await response.json();
-      throw new Error(error.detail || 'Failed to create key point');
-    }
-
-    return response.json();
-  },
-
-  getKeyPoints: async () => {
-    const response = await fetch(`${API_BASE_URL}/keypoints/`);
-
-    if (!response.ok) {
-      const error = await response.json();
-      throw new Error(error.detail || 'Failed to fetch key points');
-    }
-
-    return response.json();
-  },
-
-  getKeyPoint: async (pointId) => {
-    const response = await fetch(`${API_BASE_URL}/keypoints/${pointId}`);
-
-    if (!response.ok) {
-      const error = await response.json();
-      throw new Error(error.detail || 'Failed to fetch key point');
-    }
-
-    return response.json();
-  },
-
-  updateKeyPoint: async (pointId, point) => {
-    const response = await fetch(`${API_BASE_URL}/keypoints/${pointId}`, {
-      method: 'PUT',
-      headers: { 'Content-Type': 'application/json' },
-      body: JSON.stringify(point)
-    });
-
-    if (!response.ok) {
-      const error = await response.json();
-      throw new Error(error.detail || 'Failed to update key point');
-    }
-
-    return response.json();
-  },
-
-  deleteKeyPoint: async (pointId) => {
-    const response = await fetch(`${API_BASE_URL}/keypoints/${pointId}`, {
-      method: 'DELETE'
-    });
-
-    if (!response.ok) {
-      const error = await response.json();
-      throw new Error(error.detail || 'Failed to delete key point');
-    }
-
-    return response.json();
-  },
-
-  // Summary Types CRUD
-  createSummaryType: async (summary) => {
-    const response = await fetch(`${API_BASE_URL}/summarytypes/`, {
-      method: 'POST',
-      headers: { 'Content-Type': 'application/json' },
-      body: JSON.stringify(summary)
-    });
-
-    if (!response.ok) {
-      const error = await response.json();
-      throw new Error(error.detail || 'Failed to create summary type');
-    }
-
-    return response.json();
-  },
-
-  getSummaryTypes: async () => {
-    const response = await fetch(`${API_BASE_URL}/summarytypes/`);
-
-    if (!response.ok) {
-      const error = await response.json();
-      throw new Error(error.detail || 'Failed to fetch summary types');
-    }
-
-    return response.json();
-  },
-
-  getSummaryType: async (summaryId) => {
-    const response = await fetch(`${API_BASE_URL}/summarytypes/${summaryId}`);
-
-    if (!response.ok) {
-      const error = await response.json();
-      throw new Error(error.detail || 'Failed to fetch summary type');
-    }
-
-    return response.json();
-  },
-
-  updateSummaryType: async (summaryId, summary) => {
-    const response = await fetch(`${API_BASE_URL}/summarytypes/${summaryId}`, {
-      method: 'PUT',
-      headers: { 'Content-Type': 'application/json' },
-      body: JSON.stringify(summary)
-    });
-
-    if (!response.ok) {
-      const error = await response.json();
-      throw new Error(error.detail || 'Failed to update summary type');
-    }
-
-    return response.json();
-  },
-
-  deleteSummaryType: async (summaryId) => {
-    const response = await fetch(`${API_BASE_URL}/summarytypes/${summaryId}`, {
-      method: 'DELETE'
-    });
-
-    if (!response.ok) {
-      const error = await response.json();
-      throw new Error(error.detail || 'Failed to delete summary type');
-    }
-
-    return response.json();
-  },
-
-  // Summary CRUD
-  createSummaryRecord: async (summary) => {
-    const response = await fetch(`${API_BASE_URL}/summary`, {
-      method: 'POST',
-      headers: { 'Content-Type': 'application/json' },
-      body: JSON.stringify(summary)
-    });
-
-    if (!response.ok) {
-      const error = await response.json();
-      throw new Error(error.detail || 'Failed to create summary');
-    }
-
-    return response.json();
-  },
-
-  getSummaries: async () => {
-    const response = await fetch(`${API_BASE_URL}/summary`);
-
-    if (!response.ok) {
-      const error = await response.json();
-      throw new Error(error.detail || 'Failed to fetch summaries');
-    }
-
-    return response.json();
-  },
-
-  // Analysis Types CRUD
-  createAnalysisType: async (analysis) => {
-    const response = await fetch(`${API_BASE_URL}/analysistypes/`, {
-      method: 'POST',
-      headers: { 'Content-Type': 'application/json' },
-      body: JSON.stringify(analysis)
-    });
-
-    if (!response.ok) {
-      const error = await response.json();
-      throw new Error(error.detail || 'Failed to create analysis type');
-    }
-
-    return response.json();
-  },
-
-  getAnalysisTypes: async () => {
-    const response = await fetch(`${API_BASE_URL}/analysistypes/`);
-
-    if (!response.ok) {
-      const error = await response.json();
-      throw new Error(error.detail || 'Failed to fetch analysis types');
-    }
-
-    return response.json();
-  },
-
-  getAnalysisType: async (analysisId) => {
-    const response = await fetch(`${API_BASE_URL}/analysistypes/${analysisId}`);
-
-    if (!response.ok) {
-      const error = await response.json();
-      throw new Error(error.detail || 'Failed to fetch analysis type');
-    }
-
-    return response.json();
-  },
-
-  updateAnalysisType: async (analysisId, analysis) => {
-    const response = await fetch(`${API_BASE_URL}/analysistypes/${analysisId}`, {
-      method: 'PUT',
-      headers: { 'Content-Type': 'application/json' },
-      body: JSON.stringify(analysis)
-    });
-
-    if (!response.ok) {
-      const error = await response.json();
-      throw new Error(error.detail || 'Failed to update analysis type');
-    }
-
-    return response.json();
-  },
-
-  deleteAnalysisType: async (analysisId) => {
-    const response = await fetch(`${API_BASE_URL}/analysistypes/${analysisId}`, {
-      method: 'DELETE'
-    });
-
-    if (!response.ok) {
-      const error = await response.json();
-      throw new Error(error.detail || 'Failed to delete analysis type');
-    }
-
-    return response.json();
-  },
-
-  // Meeting Context
-  createMeeting: async (meeting) => {
-    const response = await fetch(`${API_BASE_URL}/meeting`, {
-      method: 'POST',
-      headers: { 'Content-Type': 'application/json' },
-      body: JSON.stringify(meeting)
-    });
-
-    if (!response.ok) {
-      const error = await response.json();
-      throw new Error(error.detail || 'Failed to create meeting');
-    }
-
-    return response.json();
-  },
-
-  getMeetings: async () => {
-    const response = await fetch(`${API_BASE_URL}/meeting`);
-
-    if (!response.ok) {
-      const error = await response.json();
-      throw new Error(error.detail || 'Failed to fetch meetings');
-    }
-
-    return response.json();
-  },
-
-  // LLAVA Analysis Config
-  createLLAVAConfig: async (config) => {
-    const response = await fetch(`${API_BASE_URL}/llava-config`, {
-      method: 'POST',
-      headers: { 'Content-Type': 'application/json' },
-      body: JSON.stringify(config)
-    });
-
-    if (!response.ok) {
-      const error = await response.json();
-      throw new Error(error.detail || 'Failed to create LLAVA config');
-    }
-
-    return response.json();
-  },
-
-  getLLAVAConfigs: async () => {
-    const response = await fetch(`${API_BASE_URL}/llava-config`);
-
-    if (!response.ok) {
-      const error = await response.json();
-      throw new Error(error.detail || 'Failed to fetch LLAVA configs');
-    }
-
-    return response.json();
-  },
-
-  // Real-time Updates
-  createRealtimeUpdate: async (update) => {
-    const response = await fetch(`${API_BASE_URL}/realtime-update`, {
-      method: 'POST',
-      headers: { 'Content-Type': 'application/json' },
-      body: JSON.stringify(update)
-    });
-
-    if (!response.ok) {
-      const error = await response.json();
-      throw new Error(error.detail || 'Failed to create realtime update');
-    }
-
-    return response.json();
-  },
-
-  getRealtimeUpdates: async () => {
-    const response = await fetch(`${API_BASE_URL}/realtime-update`);
-
-    if (!response.ok) {
-      const error = await response.json();
-      throw new Error(error.detail || 'Failed to fetch realtime updates');
-    }
-
-    return response.json();
-  }
-};
-
-const BASE_URL = "http://localhost:8000/api/v1/summarization";
-const MeetingSummarization = () => {
-  const [activeTab, setActiveTab] = useState('upload');
-  const [uploadedFile, setUploadedFile] = useState(null);
-  const [isUploading, setIsUploading] = useState(false);
-  const [isAnalyzing, setIsAnalyzing] = useState(false);
-  const [analysisResult, setAnalysisResult] = useState(null);
-  const [summaries, setSummaries] = useState([]);
-  const [selectedSummary, setSelectedSummary] = useState(null);
-  const [isRecording, setIsRecording] = useState(false);
-  const [recordingTime, setRecordingTime] = useState(0);
-  const [meetingContext, setMeetingContext] = useState('');
-  const [summaryType, setSummaryType] = useState('brief');
-  const [includeActionItems, setIncludeActionItems] = useState(true);
-  const [error, setError] = useState(null);
-
-  const fileInputRef = useRef(null);
-  const mediaRecorderRef = useRef(null);
-  const recordingIntervalRef = useRef(null);
-
-  // Handle file upload with proper error handling
-  const handleFileUpload = useCallback(async (event) => {
-    const file = event.target.files[0];
-    if (!file) return;
-
-    if (!file.type.startsWith('audio/')) {
-      setError('Please select an audio file');
-      return;
-    }
-
-    setIsUploading(true);
-    setError(null);
-
-    try {
-<<<<<<< HEAD
-      const formData = new FormData();
-      formData.append("audio_file", file);
-
-      const res = await fetch(`${BASE_URL}/upload-audio`, {
-        method: "POST",
-        body: formData,
-      });
-      if (!res.ok) throw new Error(await res.text());
-      const uploadResult = await res.json();
-
-=======
-      const uploadResult = await summarizationService.uploadAudio(file);
-      
-      // Set uploaded file with safe property access
->>>>>>> c2fa509d
-      setUploadedFile({
-        name: file.name,
-        file_path: uploadResult.file_path || uploadResult.audio_file_path,
-        file_size: uploadResult.file_size || file.size,
-        duration: uploadResult.duration,
-        meeting_id: uploadResult.meeting_id,
-        file: file
-      });
-      
-      console.log('Upload successful:', uploadResult);
-    } catch (err) {
-      console.error('Upload error:', err);
-      setError('Failed to upload audio file: ' + err.message);
-    } finally {
-      setIsUploading(false);
-    }
-  }, []);
-
-  // Start recording
-  const startRecording = useCallback(async () => {
-    try {
-      const stream = await navigator.mediaDevices.getUserMedia({ audio: true });
-      const mediaRecorder = new MediaRecorder(stream);
-      const audioChunks = [];
-
-      mediaRecorder.ondataavailable = (event) => {
-        audioChunks.push(event.data);
-      };
-
-      mediaRecorder.onstop = async () => {
-        const audioBlob = new Blob(audioChunks, { type: 'audio/wav' });
-        const audioFile = new File([audioBlob], `recording-${Date.now()}.wav`, { type: 'audio/wav' });
-
-        setIsUploading(true);
-        try {
-          const uploadResult = await summarizationService.uploadAudio(audioFile);
-          setUploadedFile({
-            ...uploadResult,
-            name: audioFile.name,
-            file: audioFile
-          });
-        } catch (err) {
-          setError('Failed to process recording: ' + err.message);
-        } finally {
-          setIsUploading(false);
-        }
-      };
-
-      mediaRecorderRef.current = mediaRecorder;
-      mediaRecorder.start();
-      setIsRecording(true);
-      setRecordingTime(0);
-
-      // Start timer
-      recordingIntervalRef.current = setInterval(() => {
-        setRecordingTime(prev => prev + 1);
-      }, 1000);
-
-    } catch (err) {
-      setError('Failed to access microphone: ' + err.message);
-    }
-  }, []);
-
-  // Stop recording
-  const stopRecording = useCallback(() => {
-    if (mediaRecorderRef.current && isRecording) {
-      mediaRecorderRef.current.stop();
-      mediaRecorderRef.current.stream.getTracks().forEach(track => track.stop());
-      setIsRecording(false);
-      clearInterval(recordingIntervalRef.current);
-    }
-  }, [isRecording]);
-
-  // Analyze meeting with better error handling and data validation
-  const analyzeMeeting = useCallback(async () => {
-    if (!uploadedFile || !uploadedFile.file_path) {
-      setError('Please upload an audio file first');
-      return;
-    }
-
-    setIsAnalyzing(true);
-    setError(null);
-
-    try {
-<<<<<<< HEAD
-      const res = await fetch(`${BASE_URL}/analyze-meeting`, {
-        method: "POST",
-        headers: { "Content-Type": "application/json" },
-        body: JSON.stringify({
-          audio_file_path: uploadedFile.file_path,
-          meeting_context: meetingContext,
-          analysis_type: "post_meeting",
-          include_sentiment: true,
-          include_speakers: true,
-        }),
-      });
-      if (!res.ok) throw new Error(await res.text());
-      const analysisResult = await res.json();
-
-=======
-      const analysisResult = await summarizationService.analyzeMeeting(
-        uploadedFile.file_path,
-        meetingContext,
-        'post_meeting'
-      );
->>>>>>> c2fa509d
-
-      console.log('Analysis result:', analysisResult);
-      setAnalysisResult(analysisResult);
-      setActiveTab('results');
-    } catch (err) {
-      console.error('Analysis error:', err);
-      setError('Failed to analyze meeting: ' + err.message);
-    } finally {
-      setIsAnalyzing(false);
-    }
-  }, [uploadedFile, meetingContext]);
-
-  // Generate summary
-  const generateSummary = useCallback(async (content) => {
-    try {
-<<<<<<< HEAD
-      const res = await fetch(`${BASE_URL}/summarize`, {
-        method: "POST",
-        headers: { "Content-Type": "application/json" },
-        body: JSON.stringify({
-          content: content,
-          summary_type: summaryType,
-          include_action_items: includeActionItems,
-          meeting_id: uploadedFile?.meeting_id,
-        }),
-      });
-      if (!res.ok) throw new Error(await res.text());
-      const summaryResult = await res.json();
-
-=======
-      const summaryResult = await summarizationService.generateSummary(
-        content,
-        summaryType,
-        includeActionItems,
-        uploadedFile?.meeting_id
-      );
->>>>>>> c2fa509d
-
-      setSummaries(prev => [summaryResult, ...prev]);
-      return summaryResult;
-    } catch (err) {
-      setError('Failed to generate summary: ' + err.message);
-    }
-  }, [summaryType, includeActionItems, uploadedFile]);
-
-  // Load user summaries with better error handling
-  const loadUserSummaries = useCallback(async () => {
-    try {
-<<<<<<< HEAD
-      const res = await fetch(`${BASE_URL}/user/summaries`, {
-        method: "GET",
-      });
-      if (!res.ok) throw new Error(await res.text());
-      const userSummaries = await res.json();
-      setSummaries(userSummaries);
-=======
-      const userSummaries = await summarizationService.getUserSummaries();
-      console.log('Loaded summaries:', userSummaries);
-      
-      // Handle both array and object responses
-      const summariesArray = Array.isArray(userSummaries) ? userSummaries : [];
-      setSummaries(summariesArray);
->>>>>>> c2fa509d
-    } catch (err) {
-      console.error('Load summaries error:', err);
-      setError('Failed to load summaries: ' + err.message);
-    }
-  }, []);
-
-  // Delete summary
-  const deleteSummary = useCallback(async (meetingId) => {
-    try {
-      const res = await fetch(`${BASE_URL}/meeting/${meetingId}/summary`, {
-        method: "DELETE",
-      });
-      if (!res.ok) throw new Error(await res.text());
-      setSummaries(prev => prev.filter(s => s.meeting_id !== meetingId));
-    } catch (err) {
-      setError('Failed to delete summary: ' + err.message);
-    }
-  }, []);
-
-  // Format time
-  const formatTime = (seconds) => {
-    const mins = Math.floor(seconds / 60);
-    const secs = seconds % 60;
-    return `${mins}:${secs.toString().padStart(2, '0')}`;
-  };
-
-  // Format file size
-  const formatFileSize = (bytes) => {
-    const mb = bytes / (1024 * 1024);
-    return `${mb.toFixed(1)} MB`;
-  };
-
-  React.useEffect(() => {
-    loadUserSummaries();
-  }, [loadUserSummaries]);
-
-  return (
-    <div className="min-h-screen bg-gray-900 text-gray-100 p-6" style={{ backgroundColor: '#1E1E2F', fontFamily: 'Roboto, sans-serif' }}>
-      <div className="max-w-6xl mx-auto">
-        {/* Header */}
-        <div className="mb-8">
-          <h1 className="text-3xl font-bold text-gray-100 mb-2" style={{ color: '#F8FAFC' }}>
-            Meeting Summarization
-          </h1>
-          <p className="text-gray-400">Upload audio files or record meetings to generate AI-powered summaries and insights</p>
-        </div>
-
-        {/* Error Display */}
-        {error && (
-          <div className="mb-6 p-4 bg-red-900/50 border border-red-700 rounded-lg">
-            <p className="text-red-200">{error}</p>
-            <button
-              onClick={() => setError(null)}
-              className="mt-2 text-red-300 hover:text-red-100 text-sm underline"
-            >
-              Dismiss
-            </button>
-          </div>
-        )}
-
-        {/* Tab Navigation */}
-        <div className="mb-8">
-          <div className="flex space-x-1 bg-gray-800 p-1 rounded-lg" style={{ backgroundColor: '#2A2A3E' }}>
-            {[
-              { id: 'upload', label: 'Upload Audio', icon: Upload },
-              { id: 'record', label: 'Record Meeting', icon: Mic },
-              { id: 'results', label: 'Analysis Results', icon: FileAudio },
-              { id: 'summaries', label: 'My Summaries', icon: Eye }
-            ].map(tab => {
-              const Icon = tab.icon;
-              return (
-                <button
-                  key={tab.id}
-                  onClick={() => setActiveTab(tab.id)}
-                  className={`flex items-center space-x-2 px-4 py-2 rounded-lg transition-all ${activeTab === tab.id
-                    ? 'text-white shadow-md'
-                    : 'text-gray-400 hover:text-gray-200 hover:bg-gray-700'
-                    }`}
-                  style={{
-                    backgroundColor: activeTab === tab.id ? '#8F74D4' : 'transparent'
-                  }}
-                >
-                  <Icon className="w-4 h-4" />
-                  <span className="font-medium">{tab.label}</span>
-                </button>
-              );
-            })}
-          </div>
-        </div>
-
-        {/* Tab Content */}
-        <div className="space-y-6">
-          {/* Upload Tab */}
-          {activeTab === 'upload' && (
-            <div className="space-y-6">
-              <div className="bg-gray-800 p-6 rounded-lg border border-gray-700" style={{ backgroundColor: '#2A2A3E' }}>
-                <h3 className="text-lg font-semibold mb-4" style={{ color: '#F8FAFC' }}>Upload Meeting Audio</h3>
-
-                <div className="space-y-4">
-                  <div
-                    onClick={() => fileInputRef.current?.click()}
-                    className="border-2 border-dashed border-gray-600 rounded-lg p-8 text-center hover:border-gray-500 cursor-pointer transition-colors"
-                  >
-                    <Upload className="w-12 h-12 mx-auto mb-4 text-gray-400" />
-                    <p className="text-lg font-medium mb-2" style={{ color: '#F8FAFC' }}>
-                      Click to upload audio file
-                    </p>
-                    <p className="text-gray-400">Supports MP3, WAV, M4A, and other audio formats</p>
-                  </div>
-
-                  <input
-                    ref={fileInputRef}
-                    type="file"
-                    accept="audio/*"
-                    onChange={handleFileUpload}
-                    className="hidden"
-                  />
-
-                  {/* Meeting Context */}
-                  <div>
-                    <label className="block text-sm font-medium mb-2" style={{ color: '#F8FAFC' }}>
-                      Meeting Context (Optional)
-                    </label>
-                    <textarea
-                      value={meetingContext}
-                      onChange={(e) => setMeetingContext(e.target.value)}
-                      placeholder="Provide context about the meeting (e.g., standup, project review, client meeting...)"
-                      className="w-full px-3 py-2 bg-gray-700 border border-gray-600 rounded-lg text-gray-100 placeholder-gray-400 focus:outline-none focus:border-purple-400"
-                      rows={3}
-                    />
-                  </div>
-
-                  {/* Summary Options */}
-                  <div className="grid grid-cols-1 md:grid-cols-2 gap-4">
-                    <div>
-                      <label className="block text-sm font-medium mb-2" style={{ color: '#F8FAFC' }}>
-                        Summary Type
-                      </label>
-                      <select
-                        value={summaryType}
-                        onChange={(e) => setSummaryType(e.target.value)}
-                        className="w-full px-3 py-2 bg-gray-700 border border-gray-600 rounded-lg text-gray-100 focus:outline-none focus:border-purple-400"
-                      >
-                        <option value="brief">Brief Summary</option>
-                        <option value="detailed">Detailed Summary</option>
-                        <option value="action_items">Action Items Focus</option>
-                        <option value="key_points">Key Points</option>
-                      </select>
-                    </div>
-
-                    <div className="flex items-center">
-                      <input
-                        type="checkbox"
-                        id="includeActionItems"
-                        checked={includeActionItems}
-                        onChange={(e) => setIncludeActionItems(e.target.checked)}
-                        className="mr-2"
-                      />
-                      <label htmlFor="includeActionItems" className="text-sm" style={{ color: '#F8FAFC' }}>
-                        Include Action Items
-                      </label>
-                    </div>
-                  </div>
-                </div>
-              </div>
-
-              {/* Uploaded File Info */}
-              {uploadedFile && (
-                <div className="bg-gray-800 p-6 rounded-lg border border-gray-700" style={{ backgroundColor: '#2A2A3E' }}>
-                  <h3 className="text-lg font-semibold mb-4" style={{ color: '#F8FAFC' }}>Uploaded File</h3>
-                  <div className="flex items-center justify-between">
-                    <div className="flex items-center space-x-3">
-                      <FileAudio className="w-8 h-8 text-purple-400" />
-                      <div>
-                        <p className="font-medium" style={{ color: '#F8FAFC' }}>{uploadedFile.name}</p>
-                        <p className="text-sm text-gray-400">
-                          {uploadedFile.duration && `${formatTime(Math.floor(uploadedFile.duration))} • `}
-                          {uploadedFile.file_size && formatFileSize(uploadedFile.file_size)}
-                        </p>
-                      </div>
-                    </div>
-                    <button
-                      onClick={analyzeMeeting}
-                      disabled={isAnalyzing}
-                      className="px-6 py-2 rounded-lg font-medium transition-all disabled:opacity-50 disabled:cursor-not-allowed"
-                      style={{
-                        backgroundColor: '#8F74D4',
-                        color: '#F8FAFC'
-                      }}
-                    >
-                      {isAnalyzing ? (
-                        <div className="flex items-center space-x-2">
-                          <Loader2 className="w-4 h-4 animate-spin" />
-                          <span>Analyzing...</span>
-                        </div>
-                      ) : (
-                        'Analyze Meeting'
-                      )}
-                    </button>
-                  </div>
-                </div>
-              )}
-            </div>
-          )}
-
-          {/* Record Tab */}
-          {activeTab === 'record' && (
-            <div className="bg-gray-800 p-6 rounded-lg border border-gray-700" style={{ backgroundColor: '#2A2A3E' }}>
-              <h3 className="text-lg font-semibold mb-4" style={{ color: '#F8FAFC' }}>Record Meeting</h3>
-
-              <div className="text-center space-y-6">
-                <div className="flex items-center justify-center">
-                  <div className={`w-32 h-32 rounded-full flex items-center justify-center ${isRecording ? 'bg-red-600' : 'bg-gray-700'} transition-colors`}>
-                    <Mic className={`w-16 h-16 ${isRecording ? 'text-white animate-pulse' : 'text-gray-400'}`} />
-                  </div>
-                </div>
-
-                {isRecording && (
-                  <div className="text-center">
-                    <p className="text-2xl font-mono font-bold text-red-400">
-                      {formatTime(recordingTime)}
-                    </p>
-                    <p className="text-gray-400">Recording in progress...</p>
-                  </div>
-                )}
-
-                <div className="flex justify-center space-x-4">
-                  {!isRecording ? (
-                    <button
-                      onClick={startRecording}
-                      className="px-8 py-3 rounded-lg font-medium transition-all"
-                      style={{
-                        backgroundColor: '#8F74D4',
-                        color: '#F8FAFC'
-                      }}
-                    >
-                      <div className="flex items-center space-x-2">
-                        <Mic className="w-5 h-5" />
-                        <span>Start Recording</span>
-                      </div>
-                    </button>
-                  ) : (
-                    <button
-                      onClick={stopRecording}
-                      className="px-8 py-3 bg-red-600 text-white rounded-lg font-medium hover:bg-red-700 transition-all"
-                    >
-                      <div className="flex items-center space-x-2">
-                        <Pause className="w-5 h-5" />
-                        <span>Stop Recording</span>
-                      </div>
-                    </button>
-                  )}
-                </div>
-              </div>
-            </div>
-          )}
-
-          {/* Results Tab */}
-          {activeTab === 'results' && analysisResult && (
-            <div className="space-y-6">
-              {/* Summary Card */}
-              <div className="bg-gray-800 p-6 rounded-lg border border-gray-700" style={{ backgroundColor: '#2A2A3E' }}>
-                <h3 className="text-lg font-semibold mb-4" style={{ color: '#F8FAFC' }}>Meeting Summary</h3>
-                <p className="text-gray-300 leading-relaxed">{analysisResult.summary}</p>
-              </div>
-
-              {/* Key Points */}
-              {analysisResult.key_points?.length > 0 && (
-                <div className="bg-gray-800 p-6 rounded-lg border border-gray-700" style={{ backgroundColor: '#2A2A3E' }}>
-                  <h3 className="text-lg font-semibold mb-4" style={{ color: '#F8FAFC' }}>Key Points</h3>
-                  <ul className="space-y-2">
-                    {analysisResult.key_points.map((point, index) => (
-                      <li key={index} className="flex items-start space-x-3">
-                        <div className="w-2 h-2 bg-purple-400 rounded-full mt-2 flex-shrink-0"></div>
-                        <span className="text-gray-300">{typeof point === 'string' ? point : point.point}</span>
-                      </li>
-                    ))}
-                  </ul>
-                </div>
-              )}
-
-              {/* Action Items */}
-              {analysisResult.action_items?.length > 0 && (
-                <div className="bg-gray-800 p-6 rounded-lg border border-gray-700" style={{ backgroundColor: '#2A2A3E' }}>
-                  <h3 className="text-lg font-semibold mb-4" style={{ color: '#F8FAFC' }}>Action Items</h3>
-                  <div className="space-y-3">
-                    {analysisResult.action_items.map((item, index) => (
-                      <div key={index} className="flex items-center justify-between p-3 bg-gray-700 rounded-lg">
-                        <div className="flex items-center space-x-3">
-                          <Target className="w-5 h-5 text-purple-400" />
-                          <div>
-                            <p className="font-medium" style={{ color: '#F8FAFC' }}>{typeof item === 'string' ? item : item.task}</p>
-                            {item.assignee && (
-                              <p className="text-sm text-gray-400">Assigned to: {item.assignee}</p>
-                            )}
-                          </div>
-                        </div>
-<<<<<<< HEAD
-                        <span className={`px-2 py-1 rounded text-xs font-medium ${item.priority === 'high' ? 'bg-red-900 text-red-200' :
-                          item.priority === 'medium' ? 'bg-yellow-900 text-yellow-200' :
-                            'bg-green-900 text-green-200'
-                          }`}>
-                          {item.priority}
-                        </span>
-=======
-                        {item.priority && (
-                          <span className={`px-2 py-1 rounded text-xs font-medium ${
-                            item.priority === 'high' ? 'bg-red-900 text-red-200' :
-                            item.priority === 'medium' ? 'bg-yellow-900 text-yellow-200' :
-                            'bg-green-900 text-green-200'
-                          }`}>
-                            {item.priority}
-                          </span>
-                        )}
->>>>>>> c2fa509d
-                      </div>
-                    ))}
-                  </div>
-                </div>
-              )}
-
-              {/* Recommendations */}
-              {analysisResult.recommendations?.length > 0 && (
-                <div className="bg-gray-800 p-6 rounded-lg border border-gray-700" style={{ backgroundColor: '#2A2A3E' }}>
-                  <h3 className="text-lg font-semibold mb-4" style={{ color: '#F8FAFC' }}>AI Recommendations</h3>
-                  <ul className="space-y-2">
-                    {analysisResult.recommendations.map((rec, index) => (
-                      <li key={index} className="text-gray-300">{rec}</li>
-                    ))}
-                  </ul>
-                </div>
-              )}
-            </div>
-          )}
-
-          {/* Summaries Tab */}
-          {activeTab === 'summaries' && (
-            <div className="space-y-6">
-              <div className="flex items-center justify-between">
-                <h3 className="text-lg font-semibold" style={{ color: '#F8FAFC' }}>My Summaries</h3>
-                <button
-                  onClick={loadUserSummaries}
-                  className="px-4 py-2 rounded-lg font-medium transition-all"
-                  style={{
-                    backgroundColor: '#8F74D4',
-                    color: '#F8FAFC'
-                  }}
-                >
-                  Refresh
-                </button>
-              </div>
-
-              {summaries.length === 0 ? (
-                <div className="text-center py-12">
-                  <FileAudio className="w-16 h-16 mx-auto mb-4 text-gray-600" />
-                  <p className="text-gray-400">No summaries found</p>
-                  <p className="text-gray-500 text-sm">Upload and analyze meetings to see summaries here</p>
-                </div>
-              ) : (
-                <div className="grid gap-6">
-                  {summaries.map((summary) => (
-                    <div key={summary.summary_id} className="bg-gray-800 p-6 rounded-lg border border-gray-700" style={{ backgroundColor: '#2A2A3E' }}>
-                      <div className="flex items-start justify-between mb-4">
-                        <div className="flex-1">
-                          <h4 className="font-semibold text-lg mb-2" style={{ color: '#F8FAFC' }}>
-                            Meeting Summary
-                          </h4>
-                          <div className="flex items-center space-x-4 text-sm text-gray-400 mb-3">
-                            <div className="flex items-center space-x-1">
-                              <Clock className="w-4 h-4" />
-                              <span>{new Date(summary.created_at || Date.now()).toLocaleDateString()}</span>
-                            </div>
-                            <div className="flex items-center space-x-1">
-                              <FileAudio className="w-4 h-4" />
-                              <span className="capitalize">{summary.summary_type}</span>
-                            </div>
-                          </div>
-                          <p className="text-gray-300 line-clamp-3">{summary.summary_text}</p>
-                        </div>
-                        <div className="flex space-x-2 ml-4">
-                          <button
-                            onClick={() => setSelectedSummary(summary)}
-                            className="p-2 text-gray-400 hover:text-gray-200 transition-colors"
-                          >
-                            <Eye className="w-4 h-4" />
-                          </button>
-                          <button
-                            onClick={() => deleteSummary(summary.meeting_id)}
-                            className="p-2 text-gray-400 hover:text-red-400 transition-colors"
-                          >
-                            <Trash2 className="w-4 h-4" />
-                          </button>
-                        </div>
-                      </div>
-
-                      {summary.action_items?.length > 0 && (
-                        <div className="mt-4 pt-4 border-t border-gray-700">
-                          <p className="text-sm font-medium mb-2" style={{ color: '#F8FAFC' }}>
-                            Action Items ({summary.action_items.length})
-                          </p>
-                          <div className="flex flex-wrap gap-2">
-                            {summary.action_items.slice(0, 3).map((item, index) => {
-                              const taskText = typeof item === 'string' ? item : item.task;
-                              return (
-                                <span key={index} className="px-2 py-1 bg-gray-700 rounded text-xs text-gray-300">
-                                  {taskText.substring(0, 50)}{taskText.length > 50 ? '...' : ''}
-                                </span>
-                              );
-                            })}
-                            {summary.action_items.length > 3 && (
-                              <span className="px-2 py-1 bg-gray-700 rounded text-xs text-gray-400">
-                                +{summary.action_items.length - 3} more
-                              </span>
-                            )}
-                          </div>
-                        </div>
-                      )}
-                    </div>
-                  ))}
-                </div>
-              )}
-            </div>
-          )}
-        </div>
-
-        {/* Loading States */}
-        {(isUploading || isAnalyzing) && (
-          <div className="fixed inset-0 bg-black bg-opacity-50 flex items-center justify-center z-50">
-            <div className="bg-gray-800 p-6 rounded-lg border border-gray-700 flex items-center space-x-4">
-              <Loader2 className="w-8 h-8 animate-spin text-purple-400" />
-              <div>
-                <p className="font-medium" style={{ color: '#F8FAFC' }}>
-                  {isUploading ? 'Uploading file...' : 'Analyzing meeting...'}
-                </p>
-                <p className="text-sm text-gray-400">This may take a few moments</p>
-              </div>
-            </div>
-          </div>
-        )}
-      </div>
-    </div>
-  );
-};
-
+import React, { useState, useCallback, useRef } from 'react';
+import { Upload, Mic, FileAudio, Loader2, Play, Pause, Download, Trash2, Eye, Clock, Users, Target } from 'lucide-react';
+import { Summarization } from '../../services/aiService';
+
+Summarization("This is the full transcript or meeting notes")
+  .then(response => {
+    console.log("API Response:", response);
+  })
+  .catch(err => {
+    console.error("API Error:", err);
+  });
+  
+const summarizationService = {
+  // Audio Upload Endpoints
+  uploadAudio: async (file, meetingId = null) => {
+    const formData = new FormData();
+    formData.append('file', file);
+    
+    const params = new URLSearchParams({ user_id: USER_ID });
+    if (meetingId) params.append('meeting_id', meetingId);
+
+    const response = await fetch(`${API_BASE_URL}/audio/upload?${params}`, {
+      method: 'POST',
+      body: formData
+    });
+
+    if (!response.ok) {
+      const error = await response.json().catch(() => ({ detail: 'Upload failed' }));
+      throw new Error(error.detail || error.error || 'Upload failed');
+    }
+
+    const result = await response.json();
+    // Handle both wrapped and direct responses
+    return result.data || result;
+  },
+
+  uploadMeetingAudio: async (file, meetingId = null) => {
+    const formData = new FormData();
+    formData.append('audio_file', file);
+    if (meetingId) formData.append('meeting_id', meetingId);
+
+    const response = await fetch(`${API_BASE_URL}/summarization/upload-audio`, {
+      method: 'POST',
+      body: formData
+    });
+
+    if (!response.ok) {
+      const error = await response.json();
+      throw new Error(error.detail || 'Upload failed');
+    }
+
+    return response.json();
+  },
+
+  // Meeting Analysis Endpoints
+  analyzeMeeting: async (audioFilePath, meetingContext = null, analysisType = 'post_meeting') => {
+    const params = new URLSearchParams({
+      audio_file_path: audioFilePath,
+      user_id: USER_ID,
+      analysis_type: analysisType
+    });
+    
+    if (meetingContext) params.append('meeting_context', meetingContext);
+
+    const response = await fetch(`${API_BASE_URL}/meetings/analyze?${params}`, {
+      method: 'POST'
+    });
+
+    if (!response.ok) {
+      const error = await response.json().catch(() => ({ detail: 'Analysis failed' }));
+      throw new Error(error.detail || error.error || 'Analysis failed');
+    }
+
+    const result = await response.json();
+    return result.data || result;
+  },
+
+  analyzeMeetingAudio: async (audioFilePath, meetingContext = null, analysisType = 'post_meeting') => {
+    const response = await fetch(`${API_BASE_URL}/summarization/analyze-meeting`, {
+      method: 'POST',
+      headers: { 'Content-Type': 'application/json' },
+      body: JSON.stringify({
+        audio_file_path: audioFilePath,
+        meeting_context: meetingContext,
+        analysis_type: analysisType
+      })
+    });
+
+    if (!response.ok) {
+      const error = await response.json();
+      throw new Error(error.detail || 'Analysis failed');
+    }
+
+    return response.json();
+  },
+
+  // Summary Generation Endpoints
+  generateSummary: async (content, summaryType = 'detailed', includeActionItems = true, meetingId = null) => {
+    const params = new URLSearchParams({
+      content: content,
+      summary_type: summaryType,
+      user_id: USER_ID,
+      include_action_items: includeActionItems.toString()
+    });
+    
+    if (meetingId) params.append('meeting_id', meetingId);
+
+    const response = await fetch(`${API_BASE_URL}/summaries/generate?${params}`, {
+      method: 'POST'
+    });
+
+    if (!response.ok) {
+      const error = await response.json().catch(() => ({ detail: 'Summary generation failed' }));
+      throw new Error(error.detail || error.error || 'Summary generation failed');
+    }
+
+    const result = await response.json();
+    return result.data || result;
+  },
+
+  createSummary: async (content, summaryType = 'detailed', meetingId = null, includeActionItems = true) => {
+    const response = await fetch(`${API_BASE_URL}/summarization/summarize`, {
+      method: 'POST',
+      headers: { 'Content-Type': 'application/json' },
+      body: JSON.stringify({
+        content: content,
+        summary_type: summaryType,
+        meeting_id: meetingId,
+        include_action_items: includeActionItems
+      })
+    });
+
+    if (!response.ok) {
+      const error = await response.json();
+      throw new Error(error.detail || 'Summary creation failed');
+    }
+
+    return response.json();
+  },
+
+  // Real-time Analysis Endpoints
+  realTimeAnalysis: async (audioChunkPath, meetingContext = null) => {
+    const params = new URLSearchParams({
+      audio_chunk_path: audioChunkPath,
+      user_id: USER_ID
+    });
+    
+    if (meetingContext) params.append('meeting_context', meetingContext);
+
+    const response = await fetch(`${API_BASE_URL}/meetings/real-time?${params}`, {
+      method: 'POST'
+    });
+
+    if (!response.ok) {
+      const error = await response.json();
+      throw new Error(error.detail || 'Real-time analysis failed');
+    }
+
+    return response.json();
+  },
+
+  realTimeMeetingAnalysis: async (audioFilePath, meetingContext = null) => {
+    const response = await fetch(`${API_BASE_URL}/summarization/real-time-analysis`, {
+      method: 'POST',
+      headers: { 'Content-Type': 'application/json' },
+      body: JSON.stringify({
+        audio_file_path: audioFilePath,
+        meeting_context: meetingContext
+      })
+    });
+
+    if (!response.ok) {
+      const error = await response.json();
+      throw new Error(error.detail || 'Real-time analysis failed');
+    }
+
+    return response.json();
+  },
+
+  // Get Summary Endpoints
+  getMeetingSummary: async (meetingId) => {
+    const params = new URLSearchParams({ user_id: USER_ID });
+    const response = await fetch(`${API_BASE_URL}/summaries/${meetingId}?${params}`);
+
+    if (!response.ok) {
+      if (response.status === 404) return null;
+      const error = await response.json();
+      throw new Error(error.detail || 'Failed to fetch summary');
+    }
+
+    const result = await response.json();
+    return result.data;
+  },
+
+  getSummaryByMeetingId: async (meetingId) => {
+    const response = await fetch(`${API_BASE_URL}/summarization/meeting/${meetingId}/summary`);
+
+    if (!response.ok) {
+      if (response.status === 404) return null;
+      const error = await response.json();
+      throw new Error(error.detail || 'Failed to fetch summary');
+    }
+
+    return response.json();
+  },
+
+  // User Summaries Endpoints
+  getUserSummaries: async (limit = 10, offset = 0) => {
+    const params = new URLSearchParams({
+      user_id: USER_ID,
+      limit: limit.toString(),
+      offset: offset.toString()
+    });
+
+    const response = await fetch(`${API_BASE_URL}/summaries/user?${params}`);
+
+    if (!response.ok) {
+      const error = await response.json().catch(() => ({ detail: 'Failed to fetch summaries' }));
+      throw new Error(error.detail || error.error || 'Failed to fetch summaries');
+    }
+
+    const result = await response.json();
+    return result.data || result;
+  },
+
+  getAllUserSummaries: async (limit = 10, offset = 0) => {
+    const params = new URLSearchParams({
+      limit: limit.toString(),
+      offset: offset.toString()
+    });
+
+    const response = await fetch(`${API_BASE_URL}/summarization/user/summaries?${params}`);
+
+    if (!response.ok) {
+      const error = await response.json();
+      throw new Error(error.detail || 'Failed to fetch summaries');
+    }
+
+    return response.json();
+  },
+
+  // Delete Summary Endpoints
+  deleteSummary: async (meetingId) => {
+    const params = new URLSearchParams({ user_id: USER_ID });
+    const response = await fetch(`${API_BASE_URL}/summaries/${meetingId}?${params}`, {
+      method: 'DELETE'
+    });
+
+    if (!response.ok) {
+      const error = await response.json();
+      throw new Error(error.detail || 'Failed to delete summary');
+    }
+
+    return true;
+  },
+
+  deleteMeetingSummary: async (meetingId) => {
+    const response = await fetch(`${API_BASE_URL}/summarization/meeting/${meetingId}/summary`, {
+      method: 'DELETE'
+    });
+
+    if (!response.ok) {
+      const error = await response.json();
+      throw new Error(error.detail || 'Failed to delete summary');
+    }
+
+    return response.json();
+  },
+
+  // Batch Summarization
+  batchSummarize: async (meetingIds) => {
+    const response = await fetch(`${API_BASE_URL}/summarization/batch`, {
+      method: 'POST',
+      headers: { 'Content-Type': 'application/json' },
+      body: JSON.stringify({
+        meeting_ids: meetingIds
+      })
+    });
+
+    if (!response.ok) {
+      const error = await response.json();
+      throw new Error(error.detail || 'Batch summarization failed');
+    }
+
+    return response.json();
+  },
+
+  // Action Items CRUD
+  createActionItem: async (item) => {
+    const response = await fetch(`${API_BASE_URL}/actionitems/`, {
+      method: 'POST',
+      headers: { 'Content-Type': 'application/json' },
+      body: JSON.stringify(item)
+    });
+
+    if (!response.ok) {
+      const error = await response.json();
+      throw new Error(error.detail || 'Failed to create action item');
+    }
+
+    return response.json();
+  },
+
+  getActionItems: async () => {
+    const response = await fetch(`${API_BASE_URL}/actionitems/`);
+
+    if (!response.ok) {
+      const error = await response.json();
+      throw new Error(error.detail || 'Failed to fetch action items');
+    }
+
+    return response.json();
+  },
+
+  getActionItem: async (itemId) => {
+    const response = await fetch(`${API_BASE_URL}/actionitems/${itemId}`);
+
+    if (!response.ok) {
+      const error = await response.json();
+      throw new Error(error.detail || 'Failed to fetch action item');
+    }
+
+    return response.json();
+  },
+
+  updateActionItem: async (itemId, item) => {
+    const response = await fetch(`${API_BASE_URL}/actionitems/${itemId}`, {
+      method: 'PUT',
+      headers: { 'Content-Type': 'application/json' },
+      body: JSON.stringify(item)
+    });
+
+    if (!response.ok) {
+      const error = await response.json();
+      throw new Error(error.detail || 'Failed to update action item');
+    }
+
+    return response.json();
+  },
+
+  deleteActionItem: async (itemId) => {
+    const response = await fetch(`${API_BASE_URL}/actionitems/${itemId}`, {
+      method: 'DELETE'
+    });
+
+    if (!response.ok) {
+      const error = await response.json();
+      throw new Error(error.detail || 'Failed to delete action item');
+    }
+
+    return response.json();
+  },
+
+  // Key Points CRUD
+  createKeyPoint: async (point) => {
+    const response = await fetch(`${API_BASE_URL}/keypoints/`, {
+      method: 'POST',
+      headers: { 'Content-Type': 'application/json' },
+      body: JSON.stringify(point)
+    });
+
+    if (!response.ok) {
+      const error = await response.json();
+      throw new Error(error.detail || 'Failed to create key point');
+    }
+
+    return response.json();
+  },
+
+  getKeyPoints: async () => {
+    const response = await fetch(`${API_BASE_URL}/keypoints/`);
+
+    if (!response.ok) {
+      const error = await response.json();
+      throw new Error(error.detail || 'Failed to fetch key points');
+    }
+
+    return response.json();
+  },
+
+  getKeyPoint: async (pointId) => {
+    const response = await fetch(`${API_BASE_URL}/keypoints/${pointId}`);
+
+    if (!response.ok) {
+      const error = await response.json();
+      throw new Error(error.detail || 'Failed to fetch key point');
+    }
+
+    return response.json();
+  },
+
+  updateKeyPoint: async (pointId, point) => {
+    const response = await fetch(`${API_BASE_URL}/keypoints/${pointId}`, {
+      method: 'PUT',
+      headers: { 'Content-Type': 'application/json' },
+      body: JSON.stringify(point)
+    });
+
+    if (!response.ok) {
+      const error = await response.json();
+      throw new Error(error.detail || 'Failed to update key point');
+    }
+
+    return response.json();
+  },
+
+  deleteKeyPoint: async (pointId) => {
+    const response = await fetch(`${API_BASE_URL}/keypoints/${pointId}`, {
+      method: 'DELETE'
+    });
+
+    if (!response.ok) {
+      const error = await response.json();
+      throw new Error(error.detail || 'Failed to delete key point');
+    }
+
+    return response.json();
+  },
+
+  // Summary Types CRUD
+  createSummaryType: async (summary) => {
+    const response = await fetch(`${API_BASE_URL}/summarytypes/`, {
+      method: 'POST',
+      headers: { 'Content-Type': 'application/json' },
+      body: JSON.stringify(summary)
+    });
+
+    if (!response.ok) {
+      const error = await response.json();
+      throw new Error(error.detail || 'Failed to create summary type');
+    }
+
+    return response.json();
+  },
+
+  getSummaryTypes: async () => {
+    const response = await fetch(`${API_BASE_URL}/summarytypes/`);
+
+    if (!response.ok) {
+      const error = await response.json();
+      throw new Error(error.detail || 'Failed to fetch summary types');
+    }
+
+    return response.json();
+  },
+
+  getSummaryType: async (summaryId) => {
+    const response = await fetch(`${API_BASE_URL}/summarytypes/${summaryId}`);
+
+    if (!response.ok) {
+      const error = await response.json();
+      throw new Error(error.detail || 'Failed to fetch summary type');
+    }
+
+    return response.json();
+  },
+
+  updateSummaryType: async (summaryId, summary) => {
+    const response = await fetch(`${API_BASE_URL}/summarytypes/${summaryId}`, {
+      method: 'PUT',
+      headers: { 'Content-Type': 'application/json' },
+      body: JSON.stringify(summary)
+    });
+
+    if (!response.ok) {
+      const error = await response.json();
+      throw new Error(error.detail || 'Failed to update summary type');
+    }
+
+    return response.json();
+  },
+
+  deleteSummaryType: async (summaryId) => {
+    const response = await fetch(`${API_BASE_URL}/summarytypes/${summaryId}`, {
+      method: 'DELETE'
+    });
+
+    if (!response.ok) {
+      const error = await response.json();
+      throw new Error(error.detail || 'Failed to delete summary type');
+    }
+
+    return response.json();
+  },
+
+  // Summary CRUD
+  createSummaryRecord: async (summary) => {
+    const response = await fetch(`${API_BASE_URL}/summary`, {
+      method: 'POST',
+      headers: { 'Content-Type': 'application/json' },
+      body: JSON.stringify(summary)
+    });
+
+    if (!response.ok) {
+      const error = await response.json();
+      throw new Error(error.detail || 'Failed to create summary');
+    }
+
+    return response.json();
+  },
+
+  getSummaries: async () => {
+    const response = await fetch(`${API_BASE_URL}/summary`);
+
+    if (!response.ok) {
+      const error = await response.json();
+      throw new Error(error.detail || 'Failed to fetch summaries');
+    }
+
+    return response.json();
+  },
+
+  // Analysis Types CRUD
+  createAnalysisType: async (analysis) => {
+    const response = await fetch(`${API_BASE_URL}/analysistypes/`, {
+      method: 'POST',
+      headers: { 'Content-Type': 'application/json' },
+      body: JSON.stringify(analysis)
+    });
+
+    if (!response.ok) {
+      const error = await response.json();
+      throw new Error(error.detail || 'Failed to create analysis type');
+    }
+
+    return response.json();
+  },
+
+  getAnalysisTypes: async () => {
+    const response = await fetch(`${API_BASE_URL}/analysistypes/`);
+
+    if (!response.ok) {
+      const error = await response.json();
+      throw new Error(error.detail || 'Failed to fetch analysis types');
+    }
+
+    return response.json();
+  },
+
+  getAnalysisType: async (analysisId) => {
+    const response = await fetch(`${API_BASE_URL}/analysistypes/${analysisId}`);
+
+    if (!response.ok) {
+      const error = await response.json();
+      throw new Error(error.detail || 'Failed to fetch analysis type');
+    }
+
+    return response.json();
+  },
+
+  updateAnalysisType: async (analysisId, analysis) => {
+    const response = await fetch(`${API_BASE_URL}/analysistypes/${analysisId}`, {
+      method: 'PUT',
+      headers: { 'Content-Type': 'application/json' },
+      body: JSON.stringify(analysis)
+    });
+
+    if (!response.ok) {
+      const error = await response.json();
+      throw new Error(error.detail || 'Failed to update analysis type');
+    }
+
+    return response.json();
+  },
+
+  deleteAnalysisType: async (analysisId) => {
+    const response = await fetch(`${API_BASE_URL}/analysistypes/${analysisId}`, {
+      method: 'DELETE'
+    });
+
+    if (!response.ok) {
+      const error = await response.json();
+      throw new Error(error.detail || 'Failed to delete analysis type');
+    }
+
+    return response.json();
+  },
+
+  // Meeting Context
+  createMeeting: async (meeting) => {
+    const response = await fetch(`${API_BASE_URL}/meeting`, {
+      method: 'POST',
+      headers: { 'Content-Type': 'application/json' },
+      body: JSON.stringify(meeting)
+    });
+
+    if (!response.ok) {
+      const error = await response.json();
+      throw new Error(error.detail || 'Failed to create meeting');
+    }
+
+    return response.json();
+  },
+
+  getMeetings: async () => {
+    const response = await fetch(`${API_BASE_URL}/meeting`);
+
+    if (!response.ok) {
+      const error = await response.json();
+      throw new Error(error.detail || 'Failed to fetch meetings');
+    }
+
+    return response.json();
+  },
+
+  // LLAVA Analysis Config
+  createLLAVAConfig: async (config) => {
+    const response = await fetch(`${API_BASE_URL}/llava-config`, {
+      method: 'POST',
+      headers: { 'Content-Type': 'application/json' },
+      body: JSON.stringify(config)
+    });
+
+    if (!response.ok) {
+      const error = await response.json();
+      throw new Error(error.detail || 'Failed to create LLAVA config');
+    }
+
+    return response.json();
+  },
+
+  getLLAVAConfigs: async () => {
+    const response = await fetch(`${API_BASE_URL}/llava-config`);
+
+    if (!response.ok) {
+      const error = await response.json();
+      throw new Error(error.detail || 'Failed to fetch LLAVA configs');
+    }
+
+    return response.json();
+  },
+
+  // Real-time Updates
+  createRealtimeUpdate: async (update) => {
+    const response = await fetch(`${API_BASE_URL}/realtime-update`, {
+      method: 'POST',
+      headers: { 'Content-Type': 'application/json' },
+      body: JSON.stringify(update)
+    });
+
+    if (!response.ok) {
+      const error = await response.json();
+      throw new Error(error.detail || 'Failed to create realtime update');
+    }
+
+    return response.json();
+  },
+
+  getRealtimeUpdates: async () => {
+    const response = await fetch(`${API_BASE_URL}/realtime-update`);
+
+    if (!response.ok) {
+      const error = await response.json();
+      throw new Error(error.detail || 'Failed to fetch realtime updates');
+    }
+
+    return response.json();
+  }
+};
+
+const BASE_URL = "http://localhost:8000/api/v1/summarization";
+const MeetingSummarization = () => {
+  const [activeTab, setActiveTab] = useState('upload');
+  const [uploadedFile, setUploadedFile] = useState(null);
+  const [isUploading, setIsUploading] = useState(false);
+  const [isAnalyzing, setIsAnalyzing] = useState(false);
+  const [analysisResult, setAnalysisResult] = useState(null);
+  const [summaries, setSummaries] = useState([]);
+  const [selectedSummary, setSelectedSummary] = useState(null);
+  const [isRecording, setIsRecording] = useState(false);
+  const [recordingTime, setRecordingTime] = useState(0);
+  const [meetingContext, setMeetingContext] = useState('');
+  const [summaryType, setSummaryType] = useState('brief');
+  const [includeActionItems, setIncludeActionItems] = useState(true);
+  const [error, setError] = useState(null);
+
+  const fileInputRef = useRef(null);
+  const mediaRecorderRef = useRef(null);
+  const recordingIntervalRef = useRef(null);
+
+  // Handle file upload with proper error handling
+  const handleFileUpload = useCallback(async (event) => {
+    const file = event.target.files[0];
+    if (!file) return;
+
+    if (!file.type.startsWith('audio/')) {
+      setError('Please select an audio file');
+      return;
+    }
+
+    setIsUploading(true);
+    setError(null);
+
+    try {
+      const uploadResult = await summarizationService.uploadAudio(file);
+      setUploadedFile({
+        name: file.name,
+        file_path: uploadResult.file_path || uploadResult.audio_file_path,
+        file_size: uploadResult.file_size || file.size,
+        duration: uploadResult.duration,
+        meeting_id: uploadResult.meeting_id,
+        file: file
+      });
+      
+      console.log('Upload successful:', uploadResult);
+    } catch (err) {
+      console.error('Upload error:', err);
+      setError('Failed to upload audio file: ' + err.message);
+    } finally {
+      setIsUploading(false);
+    }
+  }, []);
+
+  // Start recording
+  const startRecording = useCallback(async () => {
+    try {
+      const stream = await navigator.mediaDevices.getUserMedia({ audio: true });
+      const mediaRecorder = new MediaRecorder(stream);
+      const audioChunks = [];
+
+      mediaRecorder.ondataavailable = (event) => {
+        audioChunks.push(event.data);
+      };
+
+      mediaRecorder.onstop = async () => {
+        const audioBlob = new Blob(audioChunks, { type: 'audio/wav' });
+        const audioFile = new File([audioBlob], `recording-${Date.now()}.wav`, { type: 'audio/wav' });
+
+        setIsUploading(true);
+        try {
+          const uploadResult = await summarizationService.uploadAudio(audioFile);
+          setUploadedFile({
+            ...uploadResult,
+            name: audioFile.name,
+            file: audioFile
+          });
+        } catch (err) {
+          setError('Failed to process recording: ' + err.message);
+        } finally {
+          setIsUploading(false);
+        }
+      };
+
+      mediaRecorderRef.current = mediaRecorder;
+      mediaRecorder.start();
+      setIsRecording(true);
+      setRecordingTime(0);
+
+      // Start timer
+      recordingIntervalRef.current = setInterval(() => {
+        setRecordingTime(prev => prev + 1);
+      }, 1000);
+
+    } catch (err) {
+      setError('Failed to access microphone: ' + err.message);
+    }
+  }, []);
+
+  // Stop recording
+  const stopRecording = useCallback(() => {
+    if (mediaRecorderRef.current && isRecording) {
+      mediaRecorderRef.current.stop();
+      mediaRecorderRef.current.stream.getTracks().forEach(track => track.stop());
+      setIsRecording(false);
+      clearInterval(recordingIntervalRef.current);
+    }
+  }, [isRecording]);
+
+  // Analyze meeting with better error handling and data validation
+  const analyzeMeeting = useCallback(async () => {
+    if (!uploadedFile || !uploadedFile.file_path) {
+      setError('Please upload an audio file first');
+      return;
+    }
+
+    setIsAnalyzing(true);
+    setError(null);
+
+    try {
+      const analysisResult = await summarizationService.analyzeMeeting({
+        audio_file_path: uploadedFile.file_path,
+        meeting_context: meetingContext,
+        analysis_type: 'post_meeting',
+        include_sentiment: true,
+        include_speakers: true
+      });
+
+      setAnalysisResult(analysisResult);
+      setActiveTab('results');
+    } catch (err) {
+      console.error('Analysis error:', err);
+      setError('Failed to analyze meeting: ' + err.message);
+    } finally {
+      setIsAnalyzing(false);
+    }
+  }, [uploadedFile, meetingContext]);
+
+  // Generate summary
+  const generateSummary = useCallback(async (content) => {
+    try {
+      const summaryResult = await summarizationService.generateSummary({
+        content: content,
+        summary_type: summaryType,
+        include_action_items: includeActionItems,
+        meeting_id: uploadedFile?.meeting_id
+      });
+
+      setSummaries(prev => [summaryResult, ...prev]);
+      return summaryResult;
+    } catch (err) {
+      setError('Failed to generate summary: ' + err.message);
+    }
+  }, [summaryType, includeActionItems, uploadedFile]);
+
+  // Load user summaries with better error handling
+  const loadUserSummaries = useCallback(async () => {
+    try {
+      const userSummaries = await summarizationService.getUserSummaries();
+      setSummaries(userSummaries);
+    } catch (err) {
+      console.error('Load summaries error:', err);
+      setError('Failed to load summaries: ' + err.message);
+    }
+  }, []);
+
+  // Delete summary
+  const deleteSummary = useCallback(async (meetingId) => {
+    try {
+      const res = await fetch(`${BASE_URL}/meeting/${meetingId}/summary`, {
+        method: "DELETE",
+      });
+      if (!res.ok) throw new Error(await res.text());
+      setSummaries(prev => prev.filter(s => s.meeting_id !== meetingId));
+    } catch (err) {
+      setError('Failed to delete summary: ' + err.message);
+    }
+  }, []);
+
+  // Format time
+  const formatTime = (seconds) => {
+    const mins = Math.floor(seconds / 60);
+    const secs = seconds % 60;
+    return `${mins}:${secs.toString().padStart(2, '0')}`;
+  };
+
+  // Format file size
+  const formatFileSize = (bytes) => {
+    const mb = bytes / (1024 * 1024);
+    return `${mb.toFixed(1)} MB`;
+  };
+
+  React.useEffect(() => {
+    loadUserSummaries();
+  }, [loadUserSummaries]);
+
+  return (
+    <div className="min-h-screen bg-gray-900 text-gray-100 p-6" style={{ backgroundColor: '#1E1E2F', fontFamily: 'Roboto, sans-serif' }}>
+      <div className="max-w-6xl mx-auto">
+        {/* Header */}
+        <div className="mb-8">
+          <h1 className="text-3xl font-bold text-gray-100 mb-2" style={{ color: '#F8FAFC' }}>
+            Meeting Summarization
+          </h1>
+          <p className="text-gray-400">Upload audio files or record meetings to generate AI-powered summaries and insights</p>
+        </div>
+
+        {/* Error Display */}
+        {error && (
+          <div className="mb-6 p-4 bg-red-900/50 border border-red-700 rounded-lg">
+            <p className="text-red-200">{error}</p>
+            <button
+              onClick={() => setError(null)}
+              className="mt-2 text-red-300 hover:text-red-100 text-sm underline"
+            >
+              Dismiss
+            </button>
+          </div>
+        )}
+
+        {/* Tab Navigation */}
+        <div className="mb-8">
+          <div className="flex space-x-1 bg-gray-800 p-1 rounded-lg" style={{ backgroundColor: '#2A2A3E' }}>
+            {[
+              { id: 'upload', label: 'Upload Audio', icon: Upload },
+              { id: 'record', label: 'Record Meeting', icon: Mic },
+              { id: 'results', label: 'Analysis Results', icon: FileAudio },
+              { id: 'summaries', label: 'My Summaries', icon: Eye }
+            ].map(tab => {
+              const Icon = tab.icon;
+              return (
+                <button
+                  key={tab.id}
+                  onClick={() => setActiveTab(tab.id)}
+                  className={`flex items-center space-x-2 px-4 py-2 rounded-lg transition-all ${activeTab === tab.id
+                    ? 'text-white shadow-md'
+                    : 'text-gray-400 hover:text-gray-200 hover:bg-gray-700'
+                    }`}
+                  style={{
+                    backgroundColor: activeTab === tab.id ? '#8F74D4' : 'transparent'
+                  }}
+                >
+                  <Icon className="w-4 h-4" />
+                  <span className="font-medium">{tab.label}</span>
+                </button>
+              );
+            })}
+          </div>
+        </div>
+
+        {/* Tab Content */}
+        <div className="space-y-6">
+          {/* Upload Tab */}
+          {activeTab === 'upload' && (
+            <div className="space-y-6">
+              <div className="bg-gray-800 p-6 rounded-lg border border-gray-700" style={{ backgroundColor: '#2A2A3E' }}>
+                <h3 className="text-lg font-semibold mb-4" style={{ color: '#F8FAFC' }}>Upload Meeting Audio</h3>
+
+                <div className="space-y-4">
+                  <div
+                    onClick={() => fileInputRef.current?.click()}
+                    className="border-2 border-dashed border-gray-600 rounded-lg p-8 text-center hover:border-gray-500 cursor-pointer transition-colors"
+                  >
+                    <Upload className="w-12 h-12 mx-auto mb-4 text-gray-400" />
+                    <p className="text-lg font-medium mb-2" style={{ color: '#F8FAFC' }}>
+                      Click to upload audio file
+                    </p>
+                    <p className="text-gray-400">Supports MP3, WAV, M4A, and other audio formats</p>
+                  </div>
+
+                  <input
+                    ref={fileInputRef}
+                    type="file"
+                    accept="audio/*"
+                    onChange={handleFileUpload}
+                    className="hidden"
+                  />
+
+                  {/* Meeting Context */}
+                  <div>
+                    <label className="block text-sm font-medium mb-2" style={{ color: '#F8FAFC' }}>
+                      Meeting Context (Optional)
+                    </label>
+                    <textarea
+                      value={meetingContext}
+                      onChange={(e) => setMeetingContext(e.target.value)}
+                      placeholder="Provide context about the meeting (e.g., standup, project review, client meeting...)"
+                      className="w-full px-3 py-2 bg-gray-700 border border-gray-600 rounded-lg text-gray-100 placeholder-gray-400 focus:outline-none focus:border-purple-400"
+                      rows={3}
+                    />
+                  </div>
+
+                  {/* Summary Options */}
+                  <div className="grid grid-cols-1 md:grid-cols-2 gap-4">
+                    <div>
+                      <label className="block text-sm font-medium mb-2" style={{ color: '#F8FAFC' }}>
+                        Summary Type
+                      </label>
+                      <select
+                        value={summaryType}
+                        onChange={(e) => setSummaryType(e.target.value)}
+                        className="w-full px-3 py-2 bg-gray-700 border border-gray-600 rounded-lg text-gray-100 focus:outline-none focus:border-purple-400"
+                      >
+                        <option value="brief">Brief Summary</option>
+                        <option value="detailed">Detailed Summary</option>
+                        <option value="action_items">Action Items Focus</option>
+                        <option value="key_points">Key Points</option>
+                      </select>
+                    </div>
+
+                    <div className="flex items-center">
+                      <input
+                        type="checkbox"
+                        id="includeActionItems"
+                        checked={includeActionItems}
+                        onChange={(e) => setIncludeActionItems(e.target.checked)}
+                        className="mr-2"
+                      />
+                      <label htmlFor="includeActionItems" className="text-sm" style={{ color: '#F8FAFC' }}>
+                        Include Action Items
+                      </label>
+                    </div>
+                  </div>
+                </div>
+              </div>
+
+              {/* Uploaded File Info */}
+              {uploadedFile && (
+                <div className="bg-gray-800 p-6 rounded-lg border border-gray-700" style={{ backgroundColor: '#2A2A3E' }}>
+                  <h3 className="text-lg font-semibold mb-4" style={{ color: '#F8FAFC' }}>Uploaded File</h3>
+                  <div className="flex items-center justify-between">
+                    <div className="flex items-center space-x-3">
+                      <FileAudio className="w-8 h-8 text-purple-400" />
+                      <div>
+                        <p className="font-medium" style={{ color: '#F8FAFC' }}>{uploadedFile.name}</p>
+                        <p className="text-sm text-gray-400">
+                          {uploadedFile.duration && `${formatTime(Math.floor(uploadedFile.duration))} • `}
+                          {uploadedFile.file_size && formatFileSize(uploadedFile.file_size)}
+                        </p>
+                      </div>
+                    </div>
+                    <button
+                      onClick={analyzeMeeting}
+                      disabled={isAnalyzing}
+                      className="px-6 py-2 rounded-lg font-medium transition-all disabled:opacity-50 disabled:cursor-not-allowed"
+                      style={{
+                        backgroundColor: '#8F74D4',
+                        color: '#F8FAFC'
+                      }}
+                    >
+                      {isAnalyzing ? (
+                        <div className="flex items-center space-x-2">
+                          <Loader2 className="w-4 h-4 animate-spin" />
+                          <span>Analyzing...</span>
+                        </div>
+                      ) : (
+                        'Analyze Meeting'
+                      )}
+                    </button>
+                  </div>
+                </div>
+              )}
+            </div>
+          )}
+
+          {/* Record Tab */}
+          {activeTab === 'record' && (
+            <div className="bg-gray-800 p-6 rounded-lg border border-gray-700" style={{ backgroundColor: '#2A2A3E' }}>
+              <h3 className="text-lg font-semibold mb-4" style={{ color: '#F8FAFC' }}>Record Meeting</h3>
+
+              <div className="text-center space-y-6">
+                <div className="flex items-center justify-center">
+                  <div className={`w-32 h-32 rounded-full flex items-center justify-center ${isRecording ? 'bg-red-600' : 'bg-gray-700'} transition-colors`}>
+                    <Mic className={`w-16 h-16 ${isRecording ? 'text-white animate-pulse' : 'text-gray-400'}`} />
+                  </div>
+                </div>
+
+                {isRecording && (
+                  <div className="text-center">
+                    <p className="text-2xl font-mono font-bold text-red-400">
+                      {formatTime(recordingTime)}
+                    </p>
+                    <p className="text-gray-400">Recording in progress...</p>
+                  </div>
+                )}
+
+                <div className="flex justify-center space-x-4">
+                  {!isRecording ? (
+                    <button
+                      onClick={startRecording}
+                      className="px-8 py-3 rounded-lg font-medium transition-all"
+                      style={{
+                        backgroundColor: '#8F74D4',
+                        color: '#F8FAFC'
+                      }}
+                    >
+                      <div className="flex items-center space-x-2">
+                        <Mic className="w-5 h-5" />
+                        <span>Start Recording</span>
+                      </div>
+                    </button>
+                  ) : (
+                    <button
+                      onClick={stopRecording}
+                      className="px-8 py-3 bg-red-600 text-white rounded-lg font-medium hover:bg-red-700 transition-all"
+                    >
+                      <div className="flex items-center space-x-2">
+                        <Pause className="w-5 h-5" />
+                        <span>Stop Recording</span>
+                      </div>
+                    </button>
+                  )}
+                </div>
+              </div>
+            </div>
+          )}
+
+          {/* Results Tab */}
+          {activeTab === 'results' && analysisResult && (
+            <div className="space-y-6">
+              {/* Summary Card */}
+              <div className="bg-gray-800 p-6 rounded-lg border border-gray-700" style={{ backgroundColor: '#2A2A3E' }}>
+                <h3 className="text-lg font-semibold mb-4" style={{ color: '#F8FAFC' }}>Meeting Summary</h3>
+                <p className="text-gray-300 leading-relaxed">{analysisResult.summary}</p>
+              </div>
+
+              {/* Key Points */}
+              {analysisResult.key_points?.length > 0 && (
+                <div className="bg-gray-800 p-6 rounded-lg border border-gray-700" style={{ backgroundColor: '#2A2A3E' }}>
+                  <h3 className="text-lg font-semibold mb-4" style={{ color: '#F8FAFC' }}>Key Points</h3>
+                  <ul className="space-y-2">
+                    {analysisResult.key_points.map((point, index) => (
+                      <li key={index} className="flex items-start space-x-3">
+                        <div className="w-2 h-2 bg-purple-400 rounded-full mt-2 flex-shrink-0"></div>
+                        <span className="text-gray-300">{typeof point === 'string' ? point : point.point}</span>
+                      </li>
+                    ))}
+                  </ul>
+                </div>
+              )}
+
+              {/* Action Items */}
+              {analysisResult.action_items?.length > 0 && (
+                <div className="bg-gray-800 p-6 rounded-lg border border-gray-700" style={{ backgroundColor: '#2A2A3E' }}>
+                  <h3 className="text-lg font-semibold mb-4" style={{ color: '#F8FAFC' }}>Action Items</h3>
+                  <div className="space-y-3">
+                    {analysisResult.action_items.map((item, index) => (
+                      <div key={index} className="flex items-center justify-between p-3 bg-gray-700 rounded-lg">
+                        <div className="flex items-center space-x-3">
+                          <Target className="w-5 h-5 text-purple-400" />
+                          <div>
+                            <p className="font-medium" style={{ color: '#F8FAFC' }}>{typeof item === 'string' ? item : item.task}</p>
+                            {item.assignee && (
+                              <p className="text-sm text-gray-400">Assigned to: {item.assignee}</p>
+                            )}
+                          </div>
+                        </div>
+                        <span className={`px-2 py-1 rounded text-xs font-medium ${
+                          item.priority === 'high' ? 'bg-red-900 text-red-200' :
+                          item.priority === 'medium' ? 'bg-yellow-900 text-yellow-200' :
+                          'bg-green-900 text-green-200'
+                        }`}>
+                          {item.priority}
+                        </span>
+                      </div>
+                    ))}
+                  </div>
+                </div>
+              )}
+
+              {/* Recommendations */}
+              {analysisResult.recommendations?.length > 0 && (
+                <div className="bg-gray-800 p-6 rounded-lg border border-gray-700" style={{ backgroundColor: '#2A2A3E' }}>
+                  <h3 className="text-lg font-semibold mb-4" style={{ color: '#F8FAFC' }}>AI Recommendations</h3>
+                  <ul className="space-y-2">
+                    {analysisResult.recommendations.map((rec, index) => (
+                      <li key={index} className="text-gray-300">{rec}</li>
+                    ))}
+                  </ul>
+                </div>
+              )}
+            </div>
+          )}
+
+          {/* Summaries Tab */}
+          {activeTab === 'summaries' && (
+            <div className="space-y-6">
+              <div className="flex items-center justify-between">
+                <h3 className="text-lg font-semibold" style={{ color: '#F8FAFC' }}>My Summaries</h3>
+                <button
+                  onClick={loadUserSummaries}
+                  className="px-4 py-2 rounded-lg font-medium transition-all"
+                  style={{
+                    backgroundColor: '#8F74D4',
+                    color: '#F8FAFC'
+                  }}
+                >
+                  Refresh
+                </button>
+              </div>
+
+              {summaries.length === 0 ? (
+                <div className="text-center py-12">
+                  <FileAudio className="w-16 h-16 mx-auto mb-4 text-gray-600" />
+                  <p className="text-gray-400">No summaries found</p>
+                  <p className="text-gray-500 text-sm">Upload and analyze meetings to see summaries here</p>
+                </div>
+              ) : (
+                <div className="grid gap-6">
+                  {summaries.map((summary) => (
+                    <div key={summary.summary_id} className="bg-gray-800 p-6 rounded-lg border border-gray-700" style={{ backgroundColor: '#2A2A3E' }}>
+                      <div className="flex items-start justify-between mb-4">
+                        <div className="flex-1">
+                          <h4 className="font-semibold text-lg mb-2" style={{ color: '#F8FAFC' }}>
+                            Meeting Summary
+                          </h4>
+                          <div className="flex items-center space-x-4 text-sm text-gray-400 mb-3">
+                            <div className="flex items-center space-x-1">
+                              <Clock className="w-4 h-4" />
+                              <span>{new Date(summary.created_at || Date.now()).toLocaleDateString()}</span>
+                            </div>
+                            <div className="flex items-center space-x-1">
+                              <FileAudio className="w-4 h-4" />
+                              <span className="capitalize">{summary.summary_type}</span>
+                            </div>
+                          </div>
+                          <p className="text-gray-300 line-clamp-3">{summary.summary_text}</p>
+                        </div>
+                        <div className="flex space-x-2 ml-4">
+                          <button
+                            onClick={() => setSelectedSummary(summary)}
+                            className="p-2 text-gray-400 hover:text-gray-200 transition-colors"
+                          >
+                            <Eye className="w-4 h-4" />
+                          </button>
+                          <button
+                            onClick={() => deleteSummary(summary.meeting_id)}
+                            className="p-2 text-gray-400 hover:text-red-400 transition-colors"
+                          >
+                            <Trash2 className="w-4 h-4" />
+                          </button>
+                        </div>
+                      </div>
+
+                      {summary.action_items?.length > 0 && (
+                        <div className="mt-4 pt-4 border-t border-gray-700">
+                          <p className="text-sm font-medium mb-2" style={{ color: '#F8FAFC' }}>
+                            Action Items ({summary.action_items.length})
+                          </p>
+                          <div className="flex flex-wrap gap-2">
+                            {summary.action_items.slice(0, 3).map((item, index) => {
+                              const taskText = typeof item === 'string' ? item : item.task;
+                              return (
+                                <span key={index} className="px-2 py-1 bg-gray-700 rounded text-xs text-gray-300">
+                                  {taskText.substring(0, 50)}{taskText.length > 50 ? '...' : ''}
+                                </span>
+                              );
+                            })}
+                            {summary.action_items.length > 3 && (
+                              <span className="px-2 py-1 bg-gray-700 rounded text-xs text-gray-400">
+                                +{summary.action_items.length - 3} more
+                              </span>
+                            )}
+                          </div>
+                        </div>
+                      )}
+                    </div>
+                  ))}
+                </div>
+              )}
+            </div>
+          )}
+        </div>
+
+        {/* Loading States */}
+        {(isUploading || isAnalyzing) && (
+          <div className="fixed inset-0 bg-black bg-opacity-50 flex items-center justify-center z-50">
+            <div className="bg-gray-800 p-6 rounded-lg border border-gray-700 flex items-center space-x-4">
+              <Loader2 className="w-8 h-8 animate-spin text-purple-400" />
+              <div>
+                <p className="font-medium" style={{ color: '#F8FAFC' }}>
+                  {isUploading ? 'Uploading file...' : 'Analyzing meeting...'}
+                </p>
+                <p className="text-sm text-gray-400">This may take a few moments</p>
+              </div>
+            </div>
+          </div>
+        )}
+      </div>
+    </div>
+  );
+};
+
 export default MeetingSummarization;
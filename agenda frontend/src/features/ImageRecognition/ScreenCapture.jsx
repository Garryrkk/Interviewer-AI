import React, { useState, useEffect } from 'react';
import { Play, Pause, Square, Eye, CheckCircle, XCircle, AlertTriangle, Monitor, Circle, Activity, Wifi, WifiOff, Camera, Zap } from 'lucide-react';
import { ScreenCapture } from '../../services/imageService';
import { captureScreenAndAnalyze } from '../../services/imageService';
import { ScreenCapture } from './ScreenCaptureUtils';
import { captureScreenAndAnalyze } from './ScreenCaptureUtils';
import { meetingService } from './ScreenCaptureUtils';


// Screen capture only
ScreenCapture()
  .then(blob => {
    console.log("Screen captured Blob:", blob);
  })
  .catch(err => {
    console.error("Screen capture error:", err);
  });

// Screen capture + analyze
captureScreenAndAnalyze()
  .then(result => {
    console.log("Analysis result:", result);
  })
  .catch(err => {
    console.error("Analysis error:", err);
  });

// Using meetingService instance methods
meetingService.getUserSummaries()
  .then(summaries => {
    console.log("User summaries:", summaries);
  })
  .catch(err => {
    console.error("Failed to get summaries:", err);
  });


// Directly capture screen and get Blob
ScreenCapture()
  .then(blob => {
    console.log("Screen captured Blob:", blob);
  })
  .catch(err => {
    console.error("Screen capture error:", err);
  });

// Directly capture screen and analyze it
captureScreenAndAnalyze()
  .then(result => {
    console.log("Analysis result:", result);
  })
  .catch(err => {
    console.error("Analysis error:", err);
  });

const ScreenRecordingApp = () => {
  const [userId, setUserId] = useState('user_001');
  const [recordingStatus, setRecordingStatus] = useState('not_recording');
  const [permissions, setPermissions] = useState(null);
  const [analysisResult, setAnalysisResult] = useState(null);
  const [question, setQuestion] = useState('');
  const [loading, setLoading] = useState(false);
  const [error, setError] = useState(null);
  const [recordingStats, setRecordingStats] = useState({ duration: 0, frame_count: 0 });
  const [backendStatus, setBackendStatus] = useState('disconnected');

  // API Base URL - adjust based on your backend
<<<<<<< HEAD
  // const API_BASE = 'http://localhost:61683';
  const API_BASE = "http://localhost:8000";  // or your ngrok link
=======
>>>>>>> c2fa509d


  // API Helper Function
  const apiCall = async (endpoint, method = 'GET', body = null) => {
    try {
      setError(null);
      const config = {
        method,
        headers: {
          'Content-Type': 'application/json',
        },
      };
      
      if (body) {
        config.body = JSON.stringify(body);
      }

      const response = await fetch(`${API_BASE}${endpoint}`, config);
      const data = await response.json();
      
      if (!response.ok) {
        throw new Error(data.detail || 'API request failed');
      }
      
      setBackendStatus('connected');
      return data;
    } catch (err) {
      setError(err.message);
      setBackendStatus('disconnected');
      throw err;
    }
  };

  // Check Permissions
  const checkPermissions = async () => {
    setLoading(true);
    setBackendStatus('connecting');
    try {
      const result = await apiCall('/screen_recording/permissions', 'POST', { user_id: userId });
      setPermissions(result);
    } catch (err) {
      console.error('Permission check failed:', err);
    } finally {
      setLoading(false);
    }
  };

  // Start Recording
  const startRecording = async () => {
    if (!permissions?.permissions_granted) {
      setError('Please check permissions first');
      return;
    }
    
    setLoading(true);
    try {
      const result = await apiCall('/screen_recording/start', 'POST', { 
        user_id: userId,
        permissions_granted: permissions.permissions_granted 
      });
      setRecordingStatus(result.status);
      if (result.status === 'recording_started') {
        pollRecordingStatus();
      }
    } catch (err) {
      console.error('Start recording failed:', err);
    } finally {
      setLoading(false);
    }
  };

  // Pause Recording
  const pauseRecording = async () => {
    setLoading(true);
    try {
      const result = await apiCall('/screen_recording/pause', 'POST', { user_id: userId });
      setRecordingStatus(result.status);
    } catch (err) {
      console.error('Pause recording failed:', err);
    } finally {
      setLoading(false);
    }
  };

  // Resume Recording
  const resumeRecording = async () => {
    setLoading(true);
    try {
      const result = await apiCall('/screen_recording/resume', 'POST', { user_id: userId });
      setRecordingStatus(result.status);
    } catch (err) {
      console.error('Resume recording failed:', err);
    } finally {
      setLoading(false);
    }
  };

  // Stop Recording
  const stopRecording = async () => {
    setLoading(true);
    try {
      const result = await apiCall('/screen_recording/stop', 'POST', { user_id: userId });
      setRecordingStatus(result.status);
      setRecordingStats({ 
        duration: result.duration || 0, 
        frame_count: result.frame_count || 0 
      });
    } catch (err) {
      console.error('Stop recording failed:', err);
    } finally {
      setLoading(false);
    }
  };

  // Get Recording Status
  const getRecordingStatus = async () => {
    try {
      const result = await apiCall(`/screen_recording/status/${userId}`);
      setRecordingStatus(result.status);
      setRecordingStats({
        duration: result.duration || 0,
        frame_count: result.frame_count || 0
      });
    } catch (err) {
      console.error('Status check failed:', err);
    }
  };

  // Poll Recording Status
  const pollRecordingStatus = () => {
    const interval = setInterval(() => {
      if (recordingStatus === 'recording_started' || recordingStatus === 'recording_paused' || recordingStatus === 'recording_resumed') {
        getRecordingStatus();
      } else {
        clearInterval(interval);
      }
    }, 2000);
    
    // Cleanup interval after 5 minutes
    setTimeout(() => clearInterval(interval), 300000);
  };

  // Analyze Recording
  const analyzeRecording = async () => {
    if (recordingStatus === 'not_recording') {
      setError('No recording available to analyze');
      return;
    }
    
    setLoading(true);
    try {
      const result = await apiCall('/screen_recording/analyze', 'POST', { 
        user_id: userId,
        question: question.trim() 
      });
      setAnalysisResult(result);
    } catch (err) {
      console.error('Analysis failed:', err);
    } finally {
      setLoading(false);
    }
  };

  // Status color helper
  const getStatusColor = (status) => {
    switch (status) {
      case 'recording_started':
      case 'recording_resumed':
        return 'text-red-400';
      case 'recording_paused':
        return 'text-yellow-400';
      case 'recording_stopped':
        return 'text-slate-400';
      default:
        return 'text-slate-500';
    }
  };

  // Get recording button state
  const isRecording = recordingStatus === 'recording_started' || recordingStatus === 'recording_resumed';
  const isPaused = recordingStatus === 'recording_paused';
  const isActive = isRecording || isPaused;

  useEffect(() => {
    checkPermissions();
  }, []);

  return (
    <div className="min-h-screen bg-gradient-to-br from-slate-900 via-slate-800 to-slate-900 text-slate-100 p-8">
      <div className="max-w-7xl mx-auto space-y-8">
        {/* Header */}
        <div className="flex items-center justify-between">
          <div>
            <h1 className="text-4xl font-bold text-slate-100 mb-2 flex items-center space-x-3">
              <Monitor className="text-blue-500" size={40} />
              <span>Screen Recording</span>
            </h1>
            <p className="text-slate-400">Real-time screen recording and AI analysis</p>
          </div>
          <div className="flex items-center space-x-4">
            <div className={`flex items-center space-x-2 px-4 py-2 rounded-full text-sm font-medium ${
              isActive ? 'bg-green-600 text-white' : 'bg-slate-700 text-slate-300'
            }`}>
              <Circle size={8} className={`fill-current ${isActive ? 'text-green-300' : 'text-slate-500'}`} />
              <span>{isActive ? 'Recording' : 'Standby'}</span>
            </div>
          </div>
        </div>

        {/* Backend Status Monitor */}
        <div className="bg-slate-800/50 backdrop-blur p-4 rounded-xl border border-slate-700">
          <h4 className="text-sm font-semibold text-slate-200 mb-2">Backend Status</h4>
          <div className="flex items-center justify-between">
            <div className="flex items-center space-x-4">
              <div className={`flex items-center space-x-2 text-sm ${
                backendStatus === 'connected' ? 'text-green-400' : 
                backendStatus === 'connecting' ? 'text-yellow-400' : 'text-red-400'
              }`}>
                {backendStatus === 'connected' ? <Wifi size={16} /> : 
                 backendStatus === 'connecting' ? <Activity size={16} className="animate-spin" /> :
                 <WifiOff size={16} />}
                <span className="capitalize">{backendStatus}</span>
              </div>
              <span className="text-xs text-slate-400">
                User: {userId}
              </span>
            </div>
            <div className="flex items-center space-x-2">
              <div className={`flex items-center space-x-1 text-xs ${
                permissions?.permissions_granted === true ? 'text-green-400' : 
                permissions?.permissions_granted === false ? 'text-red-400' : 'text-slate-400'
              }`}>
                {permissions?.permissions_granted === true ? <Circle size={6} className="fill-current" /> :
                 permissions?.permissions_granted === false ? <AlertTriangle size={12} /> :
                 <Circle size={6} className="text-slate-500" />}
                <span>Permissions</span>
              </div>
            </div>
          </div>
        </div>

        {/* Error Display */}
        {error && (
          <div className="bg-red-600/20 border border-red-600/30 text-red-100 p-4 rounded-xl">
            <div className="flex items-center space-x-2">
              <XCircle size={20} className="text-red-400" />
              <span className="font-medium">Error:</span>
              <span>{error}</span>
            </div>
          </div>
        )}

        {/* Control Panel */}
        <div className="bg-slate-800/50 backdrop-blur p-6 rounded-xl border border-slate-700">
          <h3 className="text-xl font-semibold mb-4 text-slate-200">Control Panel</h3>
          <div className="flex flex-wrap gap-4">
            <button 
              onClick={checkPermissions}
              disabled={loading}
              className="flex items-center space-x-3 py-3 px-6 rounded-lg font-medium transition-all bg-purple-600 hover:bg-purple-700 text-white disabled:opacity-50"
            >
              <Eye size={20} />
              <span>Check Permissions</span>
              {loading && <Activity size={16} className="animate-spin" />}
            </button>

            {!isRecording && !isPaused && (
              <button 
                onClick={startRecording}
                disabled={loading || !permissions?.permissions_granted}
                className="flex items-center space-x-3 py-3 px-6 rounded-lg font-medium transition-all bg-green-600 hover:bg-green-700 text-white disabled:opacity-50"
              >
                <Play size={20} />
                <span>Start Recording</span>
              </button>
            )}

            {isRecording && (
              <button 
                onClick={pauseRecording}
                disabled={loading}
                className="flex items-center space-x-3 py-3 px-6 rounded-lg font-medium transition-all bg-yellow-600 hover:bg-yellow-700 text-white disabled:opacity-50"
              >
                <Pause size={20} />
                <span>Pause Recording</span>
              </button>
            )}

            {isPaused && (
              <button 
                onClick={resumeRecording}
                disabled={loading}
                className="flex items-center space-x-3 py-3 px-6 rounded-lg font-medium transition-all bg-blue-600 hover:bg-blue-700 text-white disabled:opacity-50"
              >
                <Play size={20} />
                <span>Resume Recording</span>
              </button>
            )}

            {isActive && (
              <button 
                onClick={stopRecording}
                disabled={loading}
                className="flex items-center space-x-3 py-3 px-6 rounded-lg font-medium transition-all bg-red-600 hover:bg-red-700 text-white disabled:opacity-50"
              >
                <Square size={20} />
                <span>Stop Recording</span>
              </button>
            )}
          </div>
        </div>

        {/* Main Content Grid */}
        <div className="grid grid-cols-1 xl:grid-cols-3 gap-8">
          {/* Left Column - Recording Status and Stats */}
          <div className="xl:col-span-2 space-y-6">
            {/* Recording Status */}
            <div className="bg-slate-800/50 backdrop-blur p-6 rounded-xl border border-slate-700">
              <h3 className="text-lg font-semibold mb-4 text-slate-200 flex items-center">
                <Camera className="mr-2" size={20} />
                Recording Status
              </h3>
              <div className="bg-slate-900/80 rounded-xl p-6 border-2 border-slate-700">
                <div className="text-center space-y-4">
                  <div className={`text-3xl font-bold ${getStatusColor(recordingStatus)}`}>
                    {recordingStatus.replace(/_/g, ' ').toUpperCase()}
                  </div>
                  <div className="grid grid-cols-2 gap-4 text-center">
                    <div className="bg-slate-800/50 p-4 rounded-lg">
                      <div className="text-2xl font-bold text-blue-400">{recordingStats.duration}s</div>
                      <div className="text-sm text-slate-400">Duration</div>
                    </div>
                    <div className="bg-slate-800/50 p-4 rounded-lg">
                      <div className="text-2xl font-bold text-green-400">{recordingStats.frame_count}</div>
                      <div className="text-sm text-slate-400">Frames</div>
                    </div>
                  </div>
                </div>
              </div>
            </div>

            {/* Permissions Status */}
            {permissions && (
              <div className="bg-slate-800/50 backdrop-blur p-6 rounded-xl border border-slate-700">
                <h3 className="text-lg font-semibold mb-4 text-slate-200 flex items-center">
                  <Eye className="mr-2" size={20} />
                  Permissions Status
                </h3>
                <div className={`p-4 rounded-lg border-2 ${
                  permissions.permissions_granted 
                    ? 'bg-green-600/20 border-green-600/30' 
                    : 'bg-red-600/20 border-red-600/30'
                }`}>
                  <div className="flex items-center space-x-3">
                    {permissions.permissions_granted ? (
                      <CheckCircle className="text-green-400" size={24} />
                    ) : (
                      <XCircle className="text-red-400" size={24} />
                    )}
                    <div>
                      <div className={`font-medium ${permissions.permissions_granted ? 'text-green-100' : 'text-red-100'}`}>
                        {permissions.permissions_granted ? 'Permissions Granted' : 'Permissions Required'}
                      </div>
                      <div className={`text-sm ${permissions.permissions_granted ? 'text-green-200' : 'text-red-200'}`}>
                        {permissions.message}
                      </div>
                    </div>
                  </div>
                </div>
              </div>
            )}
          </div>

          {/* Right Column - Analysis */}
          <div className="space-y-6">
            {/* AI Analysis */}
            <div className="bg-slate-800/50 backdrop-blur p-6 rounded-xl border border-slate-700">
              <h3 className="text-lg font-semibold mb-4 text-slate-200 flex items-center">
                <Zap className="mr-2" size={20} />
                AI Analysis
              </h3>
              <div className="space-y-4">
                <div>
                  <textarea
                    value={question}
                    onChange={(e) => setQuestion(e.target.value)}
                    placeholder="Ask a question about the recording..."
                    className="w-full p-3 bg-slate-900/80 border border-slate-600 rounded-lg text-slate-200 placeholder-slate-400 resize-none focus:outline-none focus:border-blue-500"
                    rows={3}
                  />
                </div>
                <button 
                  onClick={analyzeRecording}
                  disabled={loading || !question.trim() || recordingStatus === 'not_recording'}
                  className="w-full flex items-center justify-center space-x-3 py-3 px-6 rounded-lg font-medium transition-all bg-blue-600 hover:bg-blue-700 text-white disabled:opacity-50"
                >
                  <Activity size={20} />
                  <span>{loading ? 'Analyzing...' : 'Analyze Recording'}</span>
                  {loading && <Activity size={16} className="animate-spin" />}
                </button>
              </div>
            </div>

            {/* Analysis Results */}
            <div className="bg-slate-800/50 backdrop-blur p-6 rounded-xl border border-slate-700">
              <h3 className="text-lg font-semibold mb-4 text-slate-200 flex items-center">
                <Activity className="mr-2" size={20} />
                Analysis Results
              </h3>
              <div className="bg-slate-900/80 rounded-lg p-4 max-h-64 overflow-y-auto">
                {!analysisResult ? (
                  <div className="text-center text-slate-400 py-8">
                    <div className="text-center">
                      <Circle size={32} className="mx-auto mb-2 text-slate-500" />
                      <p>No analysis results yet</p>
                    </div>
                  </div>
                ) : (
                  <div className="space-y-3">
                    <div className="p-3 rounded-lg bg-blue-600/20 border border-blue-600/30 text-blue-100">
                      <div className="text-xs font-medium text-blue-200 uppercase tracking-wide mb-1">
                        Analysis Result
                      </div>
                      <div className="text-sm">
                        {typeof analysisResult === 'string' ? analysisResult : JSON.stringify(analysisResult, null, 2)}
                      </div>
                    </div>
                  </div>
                )}
              </div>
            </div>
          </div>
        </div>
      </div>
    </div>
  );
};

export default ScreenRecordingApp;<|MERGE_RESOLUTION|>--- conflicted
+++ resolved
@@ -1,511 +1,506 @@
-import React, { useState, useEffect } from 'react';
-import { Play, Pause, Square, Eye, CheckCircle, XCircle, AlertTriangle, Monitor, Circle, Activity, Wifi, WifiOff, Camera, Zap } from 'lucide-react';
-import { ScreenCapture } from '../../services/imageService';
-import { captureScreenAndAnalyze } from '../../services/imageService';
-import { ScreenCapture } from './ScreenCaptureUtils';
-import { captureScreenAndAnalyze } from './ScreenCaptureUtils';
-import { meetingService } from './ScreenCaptureUtils';
-
-
-// Screen capture only
-ScreenCapture()
-  .then(blob => {
-    console.log("Screen captured Blob:", blob);
-  })
-  .catch(err => {
-    console.error("Screen capture error:", err);
-  });
-
-// Screen capture + analyze
-captureScreenAndAnalyze()
-  .then(result => {
-    console.log("Analysis result:", result);
-  })
-  .catch(err => {
-    console.error("Analysis error:", err);
-  });
-
-// Using meetingService instance methods
-meetingService.getUserSummaries()
-  .then(summaries => {
-    console.log("User summaries:", summaries);
-  })
-  .catch(err => {
-    console.error("Failed to get summaries:", err);
-  });
-
-
-// Directly capture screen and get Blob
-ScreenCapture()
-  .then(blob => {
-    console.log("Screen captured Blob:", blob);
-  })
-  .catch(err => {
-    console.error("Screen capture error:", err);
-  });
-
-// Directly capture screen and analyze it
-captureScreenAndAnalyze()
-  .then(result => {
-    console.log("Analysis result:", result);
-  })
-  .catch(err => {
-    console.error("Analysis error:", err);
-  });
-
-const ScreenRecordingApp = () => {
-  const [userId, setUserId] = useState('user_001');
-  const [recordingStatus, setRecordingStatus] = useState('not_recording');
-  const [permissions, setPermissions] = useState(null);
-  const [analysisResult, setAnalysisResult] = useState(null);
-  const [question, setQuestion] = useState('');
-  const [loading, setLoading] = useState(false);
-  const [error, setError] = useState(null);
-  const [recordingStats, setRecordingStats] = useState({ duration: 0, frame_count: 0 });
-  const [backendStatus, setBackendStatus] = useState('disconnected');
-
-  // API Base URL - adjust based on your backend
-<<<<<<< HEAD
-  // const API_BASE = 'http://localhost:61683';
-  const API_BASE = "http://localhost:8000";  // or your ngrok link
-=======
->>>>>>> c2fa509d
-
-
-  // API Helper Function
-  const apiCall = async (endpoint, method = 'GET', body = null) => {
-    try {
-      setError(null);
-      const config = {
-        method,
-        headers: {
-          'Content-Type': 'application/json',
-        },
-      };
-      
-      if (body) {
-        config.body = JSON.stringify(body);
-      }
-
-      const response = await fetch(`${API_BASE}${endpoint}`, config);
-      const data = await response.json();
-      
-      if (!response.ok) {
-        throw new Error(data.detail || 'API request failed');
-      }
-      
-      setBackendStatus('connected');
-      return data;
-    } catch (err) {
-      setError(err.message);
-      setBackendStatus('disconnected');
-      throw err;
-    }
-  };
-
-  // Check Permissions
-  const checkPermissions = async () => {
-    setLoading(true);
-    setBackendStatus('connecting');
-    try {
-      const result = await apiCall('/screen_recording/permissions', 'POST', { user_id: userId });
-      setPermissions(result);
-    } catch (err) {
-      console.error('Permission check failed:', err);
-    } finally {
-      setLoading(false);
-    }
-  };
-
-  // Start Recording
-  const startRecording = async () => {
-    if (!permissions?.permissions_granted) {
-      setError('Please check permissions first');
-      return;
-    }
-    
-    setLoading(true);
-    try {
-      const result = await apiCall('/screen_recording/start', 'POST', { 
-        user_id: userId,
-        permissions_granted: permissions.permissions_granted 
-      });
-      setRecordingStatus(result.status);
-      if (result.status === 'recording_started') {
-        pollRecordingStatus();
-      }
-    } catch (err) {
-      console.error('Start recording failed:', err);
-    } finally {
-      setLoading(false);
-    }
-  };
-
-  // Pause Recording
-  const pauseRecording = async () => {
-    setLoading(true);
-    try {
-      const result = await apiCall('/screen_recording/pause', 'POST', { user_id: userId });
-      setRecordingStatus(result.status);
-    } catch (err) {
-      console.error('Pause recording failed:', err);
-    } finally {
-      setLoading(false);
-    }
-  };
-
-  // Resume Recording
-  const resumeRecording = async () => {
-    setLoading(true);
-    try {
-      const result = await apiCall('/screen_recording/resume', 'POST', { user_id: userId });
-      setRecordingStatus(result.status);
-    } catch (err) {
-      console.error('Resume recording failed:', err);
-    } finally {
-      setLoading(false);
-    }
-  };
-
-  // Stop Recording
-  const stopRecording = async () => {
-    setLoading(true);
-    try {
-      const result = await apiCall('/screen_recording/stop', 'POST', { user_id: userId });
-      setRecordingStatus(result.status);
-      setRecordingStats({ 
-        duration: result.duration || 0, 
-        frame_count: result.frame_count || 0 
-      });
-    } catch (err) {
-      console.error('Stop recording failed:', err);
-    } finally {
-      setLoading(false);
-    }
-  };
-
-  // Get Recording Status
-  const getRecordingStatus = async () => {
-    try {
-      const result = await apiCall(`/screen_recording/status/${userId}`);
-      setRecordingStatus(result.status);
-      setRecordingStats({
-        duration: result.duration || 0,
-        frame_count: result.frame_count || 0
-      });
-    } catch (err) {
-      console.error('Status check failed:', err);
-    }
-  };
-
-  // Poll Recording Status
-  const pollRecordingStatus = () => {
-    const interval = setInterval(() => {
-      if (recordingStatus === 'recording_started' || recordingStatus === 'recording_paused' || recordingStatus === 'recording_resumed') {
-        getRecordingStatus();
-      } else {
-        clearInterval(interval);
-      }
-    }, 2000);
-    
-    // Cleanup interval after 5 minutes
-    setTimeout(() => clearInterval(interval), 300000);
-  };
-
-  // Analyze Recording
-  const analyzeRecording = async () => {
-    if (recordingStatus === 'not_recording') {
-      setError('No recording available to analyze');
-      return;
-    }
-    
-    setLoading(true);
-    try {
-      const result = await apiCall('/screen_recording/analyze', 'POST', { 
-        user_id: userId,
-        question: question.trim() 
-      });
-      setAnalysisResult(result);
-    } catch (err) {
-      console.error('Analysis failed:', err);
-    } finally {
-      setLoading(false);
-    }
-  };
-
-  // Status color helper
-  const getStatusColor = (status) => {
-    switch (status) {
-      case 'recording_started':
-      case 'recording_resumed':
-        return 'text-red-400';
-      case 'recording_paused':
-        return 'text-yellow-400';
-      case 'recording_stopped':
-        return 'text-slate-400';
-      default:
-        return 'text-slate-500';
-    }
-  };
-
-  // Get recording button state
-  const isRecording = recordingStatus === 'recording_started' || recordingStatus === 'recording_resumed';
-  const isPaused = recordingStatus === 'recording_paused';
-  const isActive = isRecording || isPaused;
-
-  useEffect(() => {
-    checkPermissions();
-  }, []);
-
-  return (
-    <div className="min-h-screen bg-gradient-to-br from-slate-900 via-slate-800 to-slate-900 text-slate-100 p-8">
-      <div className="max-w-7xl mx-auto space-y-8">
-        {/* Header */}
-        <div className="flex items-center justify-between">
-          <div>
-            <h1 className="text-4xl font-bold text-slate-100 mb-2 flex items-center space-x-3">
-              <Monitor className="text-blue-500" size={40} />
-              <span>Screen Recording</span>
-            </h1>
-            <p className="text-slate-400">Real-time screen recording and AI analysis</p>
-          </div>
-          <div className="flex items-center space-x-4">
-            <div className={`flex items-center space-x-2 px-4 py-2 rounded-full text-sm font-medium ${
-              isActive ? 'bg-green-600 text-white' : 'bg-slate-700 text-slate-300'
-            }`}>
-              <Circle size={8} className={`fill-current ${isActive ? 'text-green-300' : 'text-slate-500'}`} />
-              <span>{isActive ? 'Recording' : 'Standby'}</span>
-            </div>
-          </div>
-        </div>
-
-        {/* Backend Status Monitor */}
-        <div className="bg-slate-800/50 backdrop-blur p-4 rounded-xl border border-slate-700">
-          <h4 className="text-sm font-semibold text-slate-200 mb-2">Backend Status</h4>
-          <div className="flex items-center justify-between">
-            <div className="flex items-center space-x-4">
-              <div className={`flex items-center space-x-2 text-sm ${
-                backendStatus === 'connected' ? 'text-green-400' : 
-                backendStatus === 'connecting' ? 'text-yellow-400' : 'text-red-400'
-              }`}>
-                {backendStatus === 'connected' ? <Wifi size={16} /> : 
-                 backendStatus === 'connecting' ? <Activity size={16} className="animate-spin" /> :
-                 <WifiOff size={16} />}
-                <span className="capitalize">{backendStatus}</span>
-              </div>
-              <span className="text-xs text-slate-400">
-                User: {userId}
-              </span>
-            </div>
-            <div className="flex items-center space-x-2">
-              <div className={`flex items-center space-x-1 text-xs ${
-                permissions?.permissions_granted === true ? 'text-green-400' : 
-                permissions?.permissions_granted === false ? 'text-red-400' : 'text-slate-400'
-              }`}>
-                {permissions?.permissions_granted === true ? <Circle size={6} className="fill-current" /> :
-                 permissions?.permissions_granted === false ? <AlertTriangle size={12} /> :
-                 <Circle size={6} className="text-slate-500" />}
-                <span>Permissions</span>
-              </div>
-            </div>
-          </div>
-        </div>
-
-        {/* Error Display */}
-        {error && (
-          <div className="bg-red-600/20 border border-red-600/30 text-red-100 p-4 rounded-xl">
-            <div className="flex items-center space-x-2">
-              <XCircle size={20} className="text-red-400" />
-              <span className="font-medium">Error:</span>
-              <span>{error}</span>
-            </div>
-          </div>
-        )}
-
-        {/* Control Panel */}
-        <div className="bg-slate-800/50 backdrop-blur p-6 rounded-xl border border-slate-700">
-          <h3 className="text-xl font-semibold mb-4 text-slate-200">Control Panel</h3>
-          <div className="flex flex-wrap gap-4">
-            <button 
-              onClick={checkPermissions}
-              disabled={loading}
-              className="flex items-center space-x-3 py-3 px-6 rounded-lg font-medium transition-all bg-purple-600 hover:bg-purple-700 text-white disabled:opacity-50"
-            >
-              <Eye size={20} />
-              <span>Check Permissions</span>
-              {loading && <Activity size={16} className="animate-spin" />}
-            </button>
-
-            {!isRecording && !isPaused && (
-              <button 
-                onClick={startRecording}
-                disabled={loading || !permissions?.permissions_granted}
-                className="flex items-center space-x-3 py-3 px-6 rounded-lg font-medium transition-all bg-green-600 hover:bg-green-700 text-white disabled:opacity-50"
-              >
-                <Play size={20} />
-                <span>Start Recording</span>
-              </button>
-            )}
-
-            {isRecording && (
-              <button 
-                onClick={pauseRecording}
-                disabled={loading}
-                className="flex items-center space-x-3 py-3 px-6 rounded-lg font-medium transition-all bg-yellow-600 hover:bg-yellow-700 text-white disabled:opacity-50"
-              >
-                <Pause size={20} />
-                <span>Pause Recording</span>
-              </button>
-            )}
-
-            {isPaused && (
-              <button 
-                onClick={resumeRecording}
-                disabled={loading}
-                className="flex items-center space-x-3 py-3 px-6 rounded-lg font-medium transition-all bg-blue-600 hover:bg-blue-700 text-white disabled:opacity-50"
-              >
-                <Play size={20} />
-                <span>Resume Recording</span>
-              </button>
-            )}
-
-            {isActive && (
-              <button 
-                onClick={stopRecording}
-                disabled={loading}
-                className="flex items-center space-x-3 py-3 px-6 rounded-lg font-medium transition-all bg-red-600 hover:bg-red-700 text-white disabled:opacity-50"
-              >
-                <Square size={20} />
-                <span>Stop Recording</span>
-              </button>
-            )}
-          </div>
-        </div>
-
-        {/* Main Content Grid */}
-        <div className="grid grid-cols-1 xl:grid-cols-3 gap-8">
-          {/* Left Column - Recording Status and Stats */}
-          <div className="xl:col-span-2 space-y-6">
-            {/* Recording Status */}
-            <div className="bg-slate-800/50 backdrop-blur p-6 rounded-xl border border-slate-700">
-              <h3 className="text-lg font-semibold mb-4 text-slate-200 flex items-center">
-                <Camera className="mr-2" size={20} />
-                Recording Status
-              </h3>
-              <div className="bg-slate-900/80 rounded-xl p-6 border-2 border-slate-700">
-                <div className="text-center space-y-4">
-                  <div className={`text-3xl font-bold ${getStatusColor(recordingStatus)}`}>
-                    {recordingStatus.replace(/_/g, ' ').toUpperCase()}
-                  </div>
-                  <div className="grid grid-cols-2 gap-4 text-center">
-                    <div className="bg-slate-800/50 p-4 rounded-lg">
-                      <div className="text-2xl font-bold text-blue-400">{recordingStats.duration}s</div>
-                      <div className="text-sm text-slate-400">Duration</div>
-                    </div>
-                    <div className="bg-slate-800/50 p-4 rounded-lg">
-                      <div className="text-2xl font-bold text-green-400">{recordingStats.frame_count}</div>
-                      <div className="text-sm text-slate-400">Frames</div>
-                    </div>
-                  </div>
-                </div>
-              </div>
-            </div>
-
-            {/* Permissions Status */}
-            {permissions && (
-              <div className="bg-slate-800/50 backdrop-blur p-6 rounded-xl border border-slate-700">
-                <h3 className="text-lg font-semibold mb-4 text-slate-200 flex items-center">
-                  <Eye className="mr-2" size={20} />
-                  Permissions Status
-                </h3>
-                <div className={`p-4 rounded-lg border-2 ${
-                  permissions.permissions_granted 
-                    ? 'bg-green-600/20 border-green-600/30' 
-                    : 'bg-red-600/20 border-red-600/30'
-                }`}>
-                  <div className="flex items-center space-x-3">
-                    {permissions.permissions_granted ? (
-                      <CheckCircle className="text-green-400" size={24} />
-                    ) : (
-                      <XCircle className="text-red-400" size={24} />
-                    )}
-                    <div>
-                      <div className={`font-medium ${permissions.permissions_granted ? 'text-green-100' : 'text-red-100'}`}>
-                        {permissions.permissions_granted ? 'Permissions Granted' : 'Permissions Required'}
-                      </div>
-                      <div className={`text-sm ${permissions.permissions_granted ? 'text-green-200' : 'text-red-200'}`}>
-                        {permissions.message}
-                      </div>
-                    </div>
-                  </div>
-                </div>
-              </div>
-            )}
-          </div>
-
-          {/* Right Column - Analysis */}
-          <div className="space-y-6">
-            {/* AI Analysis */}
-            <div className="bg-slate-800/50 backdrop-blur p-6 rounded-xl border border-slate-700">
-              <h3 className="text-lg font-semibold mb-4 text-slate-200 flex items-center">
-                <Zap className="mr-2" size={20} />
-                AI Analysis
-              </h3>
-              <div className="space-y-4">
-                <div>
-                  <textarea
-                    value={question}
-                    onChange={(e) => setQuestion(e.target.value)}
-                    placeholder="Ask a question about the recording..."
-                    className="w-full p-3 bg-slate-900/80 border border-slate-600 rounded-lg text-slate-200 placeholder-slate-400 resize-none focus:outline-none focus:border-blue-500"
-                    rows={3}
-                  />
-                </div>
-                <button 
-                  onClick={analyzeRecording}
-                  disabled={loading || !question.trim() || recordingStatus === 'not_recording'}
-                  className="w-full flex items-center justify-center space-x-3 py-3 px-6 rounded-lg font-medium transition-all bg-blue-600 hover:bg-blue-700 text-white disabled:opacity-50"
-                >
-                  <Activity size={20} />
-                  <span>{loading ? 'Analyzing...' : 'Analyze Recording'}</span>
-                  {loading && <Activity size={16} className="animate-spin" />}
-                </button>
-              </div>
-            </div>
-
-            {/* Analysis Results */}
-            <div className="bg-slate-800/50 backdrop-blur p-6 rounded-xl border border-slate-700">
-              <h3 className="text-lg font-semibold mb-4 text-slate-200 flex items-center">
-                <Activity className="mr-2" size={20} />
-                Analysis Results
-              </h3>
-              <div className="bg-slate-900/80 rounded-lg p-4 max-h-64 overflow-y-auto">
-                {!analysisResult ? (
-                  <div className="text-center text-slate-400 py-8">
-                    <div className="text-center">
-                      <Circle size={32} className="mx-auto mb-2 text-slate-500" />
-                      <p>No analysis results yet</p>
-                    </div>
-                  </div>
-                ) : (
-                  <div className="space-y-3">
-                    <div className="p-3 rounded-lg bg-blue-600/20 border border-blue-600/30 text-blue-100">
-                      <div className="text-xs font-medium text-blue-200 uppercase tracking-wide mb-1">
-                        Analysis Result
-                      </div>
-                      <div className="text-sm">
-                        {typeof analysisResult === 'string' ? analysisResult : JSON.stringify(analysisResult, null, 2)}
-                      </div>
-                    </div>
-                  </div>
-                )}
-              </div>
-            </div>
-          </div>
-        </div>
-      </div>
-    </div>
-  );
-};
-
+import React, { useState, useEffect } from 'react';
+import { Play, Pause, Square, Eye, CheckCircle, XCircle, AlertTriangle, Monitor, Circle, Activity, Wifi, WifiOff, Camera, Zap } from 'lucide-react';
+import { ScreenCapture } from '../../services/imageService';
+import { captureScreenAndAnalyze } from '../../services/imageService';
+import { ScreenCapture } from './ScreenCaptureUtils';
+import { captureScreenAndAnalyze } from './ScreenCaptureUtils';
+import { meetingService } from './ScreenCaptureUtils';
+
+
+// Screen capture only
+ScreenCapture()
+  .then(blob => {
+    console.log("Screen captured Blob:", blob);
+  })
+  .catch(err => {
+    console.error("Screen capture error:", err);
+  });
+
+// Screen capture + analyze
+captureScreenAndAnalyze()
+  .then(result => {
+    console.log("Analysis result:", result);
+  })
+  .catch(err => {
+    console.error("Analysis error:", err);
+  });
+
+// Using meetingService instance methods
+meetingService.getUserSummaries()
+  .then(summaries => {
+    console.log("User summaries:", summaries);
+  })
+  .catch(err => {
+    console.error("Failed to get summaries:", err);
+  });
+
+
+// Directly capture screen and get Blob
+ScreenCapture()
+  .then(blob => {
+    console.log("Screen captured Blob:", blob);
+  })
+  .catch(err => {
+    console.error("Screen capture error:", err);
+  });
+
+// Directly capture screen and analyze it
+captureScreenAndAnalyze()
+  .then(result => {
+    console.log("Analysis result:", result);
+  })
+  .catch(err => {
+    console.error("Analysis error:", err);
+  });
+
+const ScreenRecordingApp = () => {
+  const [userId, setUserId] = useState('user_001');
+  const [recordingStatus, setRecordingStatus] = useState('not_recording');
+  const [permissions, setPermissions] = useState(null);
+  const [analysisResult, setAnalysisResult] = useState(null);
+  const [question, setQuestion] = useState('');
+  const [loading, setLoading] = useState(false);
+  const [error, setError] = useState(null);
+  const [recordingStats, setRecordingStats] = useState({ duration: 0, frame_count: 0 });
+  const [backendStatus, setBackendStatus] = useState('disconnected');
+
+  // API Base URL - adjust based on your backend
+  const API_BASE = 'http://localhost:61683';
+
+  // API Helper Function
+  const apiCall = async (endpoint, method = 'GET', body = null) => {
+    try {
+      setError(null);
+      const config = {
+        method,
+        headers: {
+          'Content-Type': 'application/json',
+        },
+      };
+      
+      if (body) {
+        config.body = JSON.stringify(body);
+      }
+
+      const response = await fetch(`${API_BASE}${endpoint}`, config);
+      const data = await response.json();
+      
+      if (!response.ok) {
+        throw new Error(data.detail || 'API request failed');
+      }
+      
+      setBackendStatus('connected');
+      return data;
+    } catch (err) {
+      setError(err.message);
+      setBackendStatus('disconnected');
+      throw err;
+    }
+  };
+
+  // Check Permissions
+  const checkPermissions = async () => {
+    setLoading(true);
+    setBackendStatus('connecting');
+    try {
+      const result = await apiCall('/screen_recording/permissions', 'POST', { user_id: userId });
+      setPermissions(result);
+    } catch (err) {
+      console.error('Permission check failed:', err);
+    } finally {
+      setLoading(false);
+    }
+  };
+
+  // Start Recording
+  const startRecording = async () => {
+    if (!permissions?.permissions_granted) {
+      setError('Please check permissions first');
+      return;
+    }
+    
+    setLoading(true);
+    try {
+      const result = await apiCall('/screen_recording/start', 'POST', { 
+        user_id: userId,
+        permissions_granted: permissions.permissions_granted 
+      });
+      setRecordingStatus(result.status);
+      if (result.status === 'recording_started') {
+        pollRecordingStatus();
+      }
+    } catch (err) {
+      console.error('Start recording failed:', err);
+    } finally {
+      setLoading(false);
+    }
+  };
+
+  // Pause Recording
+  const pauseRecording = async () => {
+    setLoading(true);
+    try {
+      const result = await apiCall('/screen_recording/pause', 'POST', { user_id: userId });
+      setRecordingStatus(result.status);
+    } catch (err) {
+      console.error('Pause recording failed:', err);
+    } finally {
+      setLoading(false);
+    }
+  };
+
+  // Resume Recording
+  const resumeRecording = async () => {
+    setLoading(true);
+    try {
+      const result = await apiCall('/screen_recording/resume', 'POST', { user_id: userId });
+      setRecordingStatus(result.status);
+    } catch (err) {
+      console.error('Resume recording failed:', err);
+    } finally {
+      setLoading(false);
+    }
+  };
+
+  // Stop Recording
+  const stopRecording = async () => {
+    setLoading(true);
+    try {
+      const result = await apiCall('/screen_recording/stop', 'POST', { user_id: userId });
+      setRecordingStatus(result.status);
+      setRecordingStats({ 
+        duration: result.duration || 0, 
+        frame_count: result.frame_count || 0 
+      });
+    } catch (err) {
+      console.error('Stop recording failed:', err);
+    } finally {
+      setLoading(false);
+    }
+  };
+
+  // Get Recording Status
+  const getRecordingStatus = async () => {
+    try {
+      const result = await apiCall(`/screen_recording/status/${userId}`);
+      setRecordingStatus(result.status);
+      setRecordingStats({
+        duration: result.duration || 0,
+        frame_count: result.frame_count || 0
+      });
+    } catch (err) {
+      console.error('Status check failed:', err);
+    }
+  };
+
+  // Poll Recording Status
+  const pollRecordingStatus = () => {
+    const interval = setInterval(() => {
+      if (recordingStatus === 'recording_started' || recordingStatus === 'recording_paused' || recordingStatus === 'recording_resumed') {
+        getRecordingStatus();
+      } else {
+        clearInterval(interval);
+      }
+    }, 2000);
+    
+    // Cleanup interval after 5 minutes
+    setTimeout(() => clearInterval(interval), 300000);
+  };
+
+  // Analyze Recording
+  const analyzeRecording = async () => {
+    if (recordingStatus === 'not_recording') {
+      setError('No recording available to analyze');
+      return;
+    }
+    
+    setLoading(true);
+    try {
+      const result = await apiCall('/screen_recording/analyze', 'POST', { 
+        user_id: userId,
+        question: question.trim() 
+      });
+      setAnalysisResult(result);
+    } catch (err) {
+      console.error('Analysis failed:', err);
+    } finally {
+      setLoading(false);
+    }
+  };
+
+  // Status color helper
+  const getStatusColor = (status) => {
+    switch (status) {
+      case 'recording_started':
+      case 'recording_resumed':
+        return 'text-red-400';
+      case 'recording_paused':
+        return 'text-yellow-400';
+      case 'recording_stopped':
+        return 'text-slate-400';
+      default:
+        return 'text-slate-500';
+    }
+  };
+
+  // Get recording button state
+  const isRecording = recordingStatus === 'recording_started' || recordingStatus === 'recording_resumed';
+  const isPaused = recordingStatus === 'recording_paused';
+  const isActive = isRecording || isPaused;
+
+  useEffect(() => {
+    checkPermissions();
+  }, []);
+
+  return (
+    <div className="min-h-screen bg-gradient-to-br from-slate-900 via-slate-800 to-slate-900 text-slate-100 p-8">
+      <div className="max-w-7xl mx-auto space-y-8">
+        {/* Header */}
+        <div className="flex items-center justify-between">
+          <div>
+            <h1 className="text-4xl font-bold text-slate-100 mb-2 flex items-center space-x-3">
+              <Monitor className="text-blue-500" size={40} />
+              <span>Screen Recording</span>
+            </h1>
+            <p className="text-slate-400">Real-time screen recording and AI analysis</p>
+          </div>
+          <div className="flex items-center space-x-4">
+            <div className={`flex items-center space-x-2 px-4 py-2 rounded-full text-sm font-medium ${
+              isActive ? 'bg-green-600 text-white' : 'bg-slate-700 text-slate-300'
+            }`}>
+              <Circle size={8} className={`fill-current ${isActive ? 'text-green-300' : 'text-slate-500'}`} />
+              <span>{isActive ? 'Recording' : 'Standby'}</span>
+            </div>
+          </div>
+        </div>
+
+        {/* Backend Status Monitor */}
+        <div className="bg-slate-800/50 backdrop-blur p-4 rounded-xl border border-slate-700">
+          <h4 className="text-sm font-semibold text-slate-200 mb-2">Backend Status</h4>
+          <div className="flex items-center justify-between">
+            <div className="flex items-center space-x-4">
+              <div className={`flex items-center space-x-2 text-sm ${
+                backendStatus === 'connected' ? 'text-green-400' : 
+                backendStatus === 'connecting' ? 'text-yellow-400' : 'text-red-400'
+              }`}>
+                {backendStatus === 'connected' ? <Wifi size={16} /> : 
+                 backendStatus === 'connecting' ? <Activity size={16} className="animate-spin" /> :
+                 <WifiOff size={16} />}
+                <span className="capitalize">{backendStatus}</span>
+              </div>
+              <span className="text-xs text-slate-400">
+                User: {userId}
+              </span>
+            </div>
+            <div className="flex items-center space-x-2">
+              <div className={`flex items-center space-x-1 text-xs ${
+                permissions?.permissions_granted === true ? 'text-green-400' : 
+                permissions?.permissions_granted === false ? 'text-red-400' : 'text-slate-400'
+              }`}>
+                {permissions?.permissions_granted === true ? <Circle size={6} className="fill-current" /> :
+                 permissions?.permissions_granted === false ? <AlertTriangle size={12} /> :
+                 <Circle size={6} className="text-slate-500" />}
+                <span>Permissions</span>
+              </div>
+            </div>
+          </div>
+        </div>
+
+        {/* Error Display */}
+        {error && (
+          <div className="bg-red-600/20 border border-red-600/30 text-red-100 p-4 rounded-xl">
+            <div className="flex items-center space-x-2">
+              <XCircle size={20} className="text-red-400" />
+              <span className="font-medium">Error:</span>
+              <span>{error}</span>
+            </div>
+          </div>
+        )}
+
+        {/* Control Panel */}
+        <div className="bg-slate-800/50 backdrop-blur p-6 rounded-xl border border-slate-700">
+          <h3 className="text-xl font-semibold mb-4 text-slate-200">Control Panel</h3>
+          <div className="flex flex-wrap gap-4">
+            <button 
+              onClick={checkPermissions}
+              disabled={loading}
+              className="flex items-center space-x-3 py-3 px-6 rounded-lg font-medium transition-all bg-purple-600 hover:bg-purple-700 text-white disabled:opacity-50"
+            >
+              <Eye size={20} />
+              <span>Check Permissions</span>
+              {loading && <Activity size={16} className="animate-spin" />}
+            </button>
+
+            {!isRecording && !isPaused && (
+              <button 
+                onClick={startRecording}
+                disabled={loading || !permissions?.permissions_granted}
+                className="flex items-center space-x-3 py-3 px-6 rounded-lg font-medium transition-all bg-green-600 hover:bg-green-700 text-white disabled:opacity-50"
+              >
+                <Play size={20} />
+                <span>Start Recording</span>
+              </button>
+            )}
+
+            {isRecording && (
+              <button 
+                onClick={pauseRecording}
+                disabled={loading}
+                className="flex items-center space-x-3 py-3 px-6 rounded-lg font-medium transition-all bg-yellow-600 hover:bg-yellow-700 text-white disabled:opacity-50"
+              >
+                <Pause size={20} />
+                <span>Pause Recording</span>
+              </button>
+            )}
+
+            {isPaused && (
+              <button 
+                onClick={resumeRecording}
+                disabled={loading}
+                className="flex items-center space-x-3 py-3 px-6 rounded-lg font-medium transition-all bg-blue-600 hover:bg-blue-700 text-white disabled:opacity-50"
+              >
+                <Play size={20} />
+                <span>Resume Recording</span>
+              </button>
+            )}
+
+            {isActive && (
+              <button 
+                onClick={stopRecording}
+                disabled={loading}
+                className="flex items-center space-x-3 py-3 px-6 rounded-lg font-medium transition-all bg-red-600 hover:bg-red-700 text-white disabled:opacity-50"
+              >
+                <Square size={20} />
+                <span>Stop Recording</span>
+              </button>
+            )}
+          </div>
+        </div>
+
+        {/* Main Content Grid */}
+        <div className="grid grid-cols-1 xl:grid-cols-3 gap-8">
+          {/* Left Column - Recording Status and Stats */}
+          <div className="xl:col-span-2 space-y-6">
+            {/* Recording Status */}
+            <div className="bg-slate-800/50 backdrop-blur p-6 rounded-xl border border-slate-700">
+              <h3 className="text-lg font-semibold mb-4 text-slate-200 flex items-center">
+                <Camera className="mr-2" size={20} />
+                Recording Status
+              </h3>
+              <div className="bg-slate-900/80 rounded-xl p-6 border-2 border-slate-700">
+                <div className="text-center space-y-4">
+                  <div className={`text-3xl font-bold ${getStatusColor(recordingStatus)}`}>
+                    {recordingStatus.replace(/_/g, ' ').toUpperCase()}
+                  </div>
+                  <div className="grid grid-cols-2 gap-4 text-center">
+                    <div className="bg-slate-800/50 p-4 rounded-lg">
+                      <div className="text-2xl font-bold text-blue-400">{recordingStats.duration}s</div>
+                      <div className="text-sm text-slate-400">Duration</div>
+                    </div>
+                    <div className="bg-slate-800/50 p-4 rounded-lg">
+                      <div className="text-2xl font-bold text-green-400">{recordingStats.frame_count}</div>
+                      <div className="text-sm text-slate-400">Frames</div>
+                    </div>
+                  </div>
+                </div>
+              </div>
+            </div>
+
+            {/* Permissions Status */}
+            {permissions && (
+              <div className="bg-slate-800/50 backdrop-blur p-6 rounded-xl border border-slate-700">
+                <h3 className="text-lg font-semibold mb-4 text-slate-200 flex items-center">
+                  <Eye className="mr-2" size={20} />
+                  Permissions Status
+                </h3>
+                <div className={`p-4 rounded-lg border-2 ${
+                  permissions.permissions_granted 
+                    ? 'bg-green-600/20 border-green-600/30' 
+                    : 'bg-red-600/20 border-red-600/30'
+                }`}>
+                  <div className="flex items-center space-x-3">
+                    {permissions.permissions_granted ? (
+                      <CheckCircle className="text-green-400" size={24} />
+                    ) : (
+                      <XCircle className="text-red-400" size={24} />
+                    )}
+                    <div>
+                      <div className={`font-medium ${permissions.permissions_granted ? 'text-green-100' : 'text-red-100'}`}>
+                        {permissions.permissions_granted ? 'Permissions Granted' : 'Permissions Required'}
+                      </div>
+                      <div className={`text-sm ${permissions.permissions_granted ? 'text-green-200' : 'text-red-200'}`}>
+                        {permissions.message}
+                      </div>
+                    </div>
+                  </div>
+                </div>
+              </div>
+            )}
+          </div>
+
+          {/* Right Column - Analysis */}
+          <div className="space-y-6">
+            {/* AI Analysis */}
+            <div className="bg-slate-800/50 backdrop-blur p-6 rounded-xl border border-slate-700">
+              <h3 className="text-lg font-semibold mb-4 text-slate-200 flex items-center">
+                <Zap className="mr-2" size={20} />
+                AI Analysis
+              </h3>
+              <div className="space-y-4">
+                <div>
+                  <textarea
+                    value={question}
+                    onChange={(e) => setQuestion(e.target.value)}
+                    placeholder="Ask a question about the recording..."
+                    className="w-full p-3 bg-slate-900/80 border border-slate-600 rounded-lg text-slate-200 placeholder-slate-400 resize-none focus:outline-none focus:border-blue-500"
+                    rows={3}
+                  />
+                </div>
+                <button 
+                  onClick={analyzeRecording}
+                  disabled={loading || !question.trim() || recordingStatus === 'not_recording'}
+                  className="w-full flex items-center justify-center space-x-3 py-3 px-6 rounded-lg font-medium transition-all bg-blue-600 hover:bg-blue-700 text-white disabled:opacity-50"
+                >
+                  <Activity size={20} />
+                  <span>{loading ? 'Analyzing...' : 'Analyze Recording'}</span>
+                  {loading && <Activity size={16} className="animate-spin" />}
+                </button>
+              </div>
+            </div>
+
+            {/* Analysis Results */}
+            <div className="bg-slate-800/50 backdrop-blur p-6 rounded-xl border border-slate-700">
+              <h3 className="text-lg font-semibold mb-4 text-slate-200 flex items-center">
+                <Activity className="mr-2" size={20} />
+                Analysis Results
+              </h3>
+              <div className="bg-slate-900/80 rounded-lg p-4 max-h-64 overflow-y-auto">
+                {!analysisResult ? (
+                  <div className="text-center text-slate-400 py-8">
+                    <div className="text-center">
+                      <Circle size={32} className="mx-auto mb-2 text-slate-500" />
+                      <p>No analysis results yet</p>
+                    </div>
+                  </div>
+                ) : (
+                  <div className="space-y-3">
+                    <div className="p-3 rounded-lg bg-blue-600/20 border border-blue-600/30 text-blue-100">
+                      <div className="text-xs font-medium text-blue-200 uppercase tracking-wide mb-1">
+                        Analysis Result
+                      </div>
+                      <div className="text-sm">
+                        {typeof analysisResult === 'string' ? analysisResult : JSON.stringify(analysisResult, null, 2)}
+                      </div>
+                    </div>
+                  </div>
+                )}
+              </div>
+            </div>
+          </div>
+        </div>
+      </div>
+    </div>
+  );
+};
+
 export default ScreenRecordingApp;
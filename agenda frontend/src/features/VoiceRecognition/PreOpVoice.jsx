import React, { useState, useEffect, useRef } from 'react';
import { AudioService } from './VoicePreoputils';
<<<<<<< HEAD
const api = useRef(new VoiceProcessingAPI("http://localhost:8000"));
const [supportedFormats, setSupportedFormats] = useState([]);
const [calibrationStatus, setCalibrationStatus] = useState(null);
=======
import { transcribeAudio } from '../../services/voiceService';
import { PreOpVoice } from '../../services/voiceService';


PreOpVoice();
>>>>>>> c2fa509d

// For demo purposes, we'll include the AudioService inline

transcribeAudio(audioBlob)
  .then(response => {
    console.log("API Response:", response);
  })
  .catch(err => {
    console.error("API Error:", err);
  });

class AudioService {
  constructor() {
<<<<<<< HEAD
    this.baseURL = process.env.REACT_APP_API_URL || 'http://localhost:8000';
    this.apiPrefix = '/api/v1/direct/voice';
=======
    this.apiPrefix = '/api/v1/audio';
>>>>>>> c2fa509d
    this.defaultTimeout = 10000;
    this.transcriptionTimeout = 30000;
  }

  async makeRequest(endpoint, options = {}) {
    const url = `${this.baseURL}${this.apiPrefix}${endpoint}`;
    const timeout = options.timeout || this.defaultTimeout;

    const defaultOptions = {
      headers: {
        'Accept': 'application/json',
        ...options.headers
      },
      ...options
    };

    const controller = new AbortController();
    const timeoutId = setTimeout(() => controller.abort(), timeout);

    try {
      const response = await fetch(url, {
        ...defaultOptions,
        signal: controller.signal
      });

      clearTimeout(timeoutId);

      if (!response.ok) {
        const errorData = await response.json().catch(() => ({}));
        throw new Error(errorData.detail || `HTTP ${response.status}: ${response.statusText}`);
      }

      const contentType = response.headers.get('content-type');
      if (contentType && contentType.includes('application/json')) {
        return await response.json();
      }

      return await response.text();
    } catch (error) {
      clearTimeout(timeoutId);

      if (error.name === 'AbortError') {
        throw new Error('Request timed out');
      }

      if (error.message.includes('Failed to fetch')) {
        throw new Error('Unable to connect to audio service. Please check if the server is running.');
      }

      throw error;
    }
  }

  async calibrateAudio({ duration = 3, sampleRate = 16000, channels = 1 }) {
    const response = await this.makeRequest('/calibrate', {
      method: 'POST',
      headers: { 'Content-Type': 'application/json' },
      body: JSON.stringify({
        duration,
        sample_rate: sampleRate,
        channels
      }),
      timeout: (duration + 5) * 1000
    });
    return response;
  }

  async testRecording({ duration = 5, sampleRate = 16000, channels = 1, applyCalibration = true }) {
    const response = await this.makeRequest('/test-record', {
      method: 'POST',
      headers: { 'Content-Type': 'application/json' },
      body: JSON.stringify({
        duration,
        sample_rate: sampleRate,
        channels,
        apply_calibration: applyCalibration
      }),
      timeout: (duration + 10) * 1000
    });
    return response;
  }

  async transcribeAudio(audioFile, language = 'auto', modelSize = 'base') {
    if (!audioFile.type.startsWith('audio/')) {
      throw new Error('Please select a valid audio file');
    }

    const maxSize = 50 * 1024 * 1024;
    if (audioFile.size > maxSize) {
      throw new Error('Audio file is too large. Maximum size is 50MB.');
    }

    const formData = new FormData();
    formData.append('audio_file', audioFile);

    const queryParams = new URLSearchParams({
      language,
      model_size: modelSize
    });

    const response = await this.makeRequest(`/transcribe?${queryParams}`, {
      method: 'POST',
      body: formData,
      timeout: this.transcriptionTimeout,
      headers: {}
    });
    return response;
  }

  async transcribeTestRecording() {
    const response = await this.makeRequest('/transcribe-test', {
      method: 'POST',
      timeout: this.transcriptionTimeout
    });
    return response;
  }

  async getCalibrationStatus() {
    const response = await this.makeRequest('/calibration-status', {
      method: 'GET'
    });
    return response;
  }

  async resetCalibration() {
    const response = await this.makeRequest('/reset-calibration', {
      method: 'DELETE'
    });
    return response;
  }
}

const AudioTranscriptionApp = () => {
  const [activeTab, setActiveTab] = useState('transcribe');
  const [isCalibrated, setIsCalibrated] = useState(false);
  const [isRecording, setIsRecording] = useState(false);
  const [calibrationStatus, setCalibrationStatus] = useState(null);
  const [transcriptionResult, setTranscriptionResult] = useState(null);
  const [testRecordingResult, setTestRecordingResult] = useState(null);
  const [loading, setLoading] = useState(false);
  const [supportedFormats, setSupportedFormats] = useState([]);
  const [error, setError] = useState(null);
  const [audioFile, setAudioFile] = useState(null);
  const [recordingTimer, setRecordingTimer] = useState(0);
  const [calibrationSettings, setCalibrationSettings] = useState({
    duration: 3,
    sampleRate: 16000,
    channels: 1
  });
  const [testSettings, setTestSettings] = useState({
    duration: 5,
    sampleRate: 16000,
    channels: 1,
    applyCalibration: true
  });
  const [transcriptionSettings, setTranscriptionSettings] = useState({
    language: 'auto',
    modelSize: 'base'
  });

  const fileInputRef = useRef(null);
  const recordingTimerRef = useRef(null);
  const audioService = new AudioService();

  useEffect(() => {
    const fetchData = async () => {
      try {
        // Fetch supported formats from backend
        const formats = await api.current.getSupportedFormats();
        if (formats && formats.supported_formats) {
          setSupportedFormats(formats.supported_formats);
        }

        // Fetch calibration status from backend
        const status = await api.current.getCalibrationStatus();
        if (status) {
          setCalibrationStatus(status);
        }
      } catch (err) {
        console.error("Failed to fetch initial data:", err);
        setError("Failed to connect to backend for supported formats or calibration status");
      }
    };

    fetchData();

    // Cleanup timer on unmount
    return () => {
      if (recordingTimerRef.current) {
        clearInterval(recordingTimerRef.current);
      }
    };
  }, []);


  const checkCalibrationStatus = async () => {
    try {
      const status = await audioService.getCalibrationStatus();
      setCalibrationStatus(status);
      setIsCalibrated(status.is_calibrated);
    } catch (err) {
      console.error('Failed to check calibration status:', err);
    }
  };

  const startRecordingTimer = (duration) => {
    setRecordingTimer(duration);
    recordingTimerRef.current = setInterval(() => {
      setRecordingTimer(prev => {
        if (prev <= 1) {
          clearInterval(recordingTimerRef.current);
          setIsRecording(false);
          return 0;
        }
        return prev - 1;
      });
    }, 1000);
  };

  const handleCalibrate = async () => {
    setLoading(true);
    setError(null);
    setIsRecording(true);

    try {
      startRecordingTimer(calibrationSettings.duration);
      const result = await api.current.calibrateAudio(calibrationSettings);
      setCalibrationStatus(result);
      setIsCalibrated(true);
    } catch (err) {
      setError(`Calibration failed: ${err.message}`);
      setIsRecording(false);
      if (recordingTimerRef.current) {
        clearInterval(recordingTimerRef.current);
      }
    } finally {
      setLoading(false);
    }
  };

  const handleTestRecording = async () => {
    setLoading(true);
    setError(null);
    setIsRecording(true);

    try {
      startRecordingTimer(testSettings.duration);
      const result = await audioService.testRecording(testSettings);
      setTestRecordingResult(result);
    } catch (err) {
      setError(`Test recording failed: ${err.message}`);
      setIsRecording(false);
      if (recordingTimerRef.current) {
        clearInterval(recordingTimerRef.current);
      }
    } finally {
      setLoading(false);
    }
  };

  const handleFileUpload = (event) => {
    const file = event.target.files[0];
    if (file) {
      setAudioFile(file);
      setError(null);
    }
  };

  const handleTranscribeFile = async () => {
    if (!audioFile) {
      setError('Please select an audio file first');
      return;
    }

    setLoading(true);
    setError(null);

    try {
      const result = await audioService.transcribeAudio(
        audioFile,
        transcriptionSettings.language,
        transcriptionSettings.modelSize
      );
      setTranscriptionResult(result);
    } catch (err) {
      setError(`Transcription failed: ${err.message}`);
    } finally {
      setLoading(false);
    }
  };

  const handleTranscribeTest = async () => {
    setLoading(true);
    setError(null);

    try {
      const result = await audioService.transcribeTestRecording();
      setTranscriptionResult(result);
    } catch (err) {
      setError(`Test transcription failed: ${err.message}`);
    } finally {
      setLoading(false);
    }
  };

  const handleResetCalibration = async () => {
    try {
      await audioService.resetCalibration();
      setIsCalibrated(false);
      setCalibrationStatus(null);
    } catch (err) {
      setError(`Reset failed: ${err.message}`);
    }
  };

  const formatTime = (seconds) => {
    const mins = Math.floor(seconds / 60);
    const secs = seconds % 60;
    return `${mins}:${secs.toString().padStart(2, '0')}`;
  };

  return (
    <div className="min-h-screen p-6" style={{ backgroundColor: '#1E1E2F', color: '#F8FAFC', fontFamily: 'Roboto, sans-serif' }}>
      <div className="max-w-6xl mx-auto">
        {/* Header */}
        <div className="text-center mb-8">
          <h1 className="text-3xl font-bold mb-2">Audio Transcription Service</h1>
          <p className="text-gray-300">Professional speech-to-text conversion with audio calibration</p>
        </div>

        {/* Status Bar */}
        <div className="mb-6 p-4 rounded-lg bg-gray-800">
          <div className="flex items-center justify-between">
            <div className="flex items-center space-x-4">
              <div className="flex items-center space-x-2">
                <div className={`w-3 h-3 rounded-full ${isCalibrated ? 'bg-green-500' : 'bg-red-500'}`}></div>
                <span className="text-sm">
                  {isCalibrated ? 'Calibrated' : 'Not Calibrated'}
                </span>
              </div>
              {calibrationStatus && (
                <span className="text-sm text-gray-300">
                  Noise Level: {calibrationStatus.noise_level?.toFixed(1)}dB
                </span>
              )}
            </div>
            {isRecording && (
              <div className="flex items-center space-x-2">
                <div className="w-3 h-3 bg-red-500 rounded-full animate-pulse"></div>
                <span className="text-sm font-mono">Recording: {recordingTimer}s</span>
              </div>
            )}
          </div>
        </div>

        {/* Progress Indicator */}
        {loading && (
          <div className="mb-6 p-4 bg-gray-800 rounded-lg">
            <div className="flex items-center space-x-3">
              <div className="animate-spin rounded-full h-6 w-6 border-b-2 border-purple-500"></div>
              <div className="flex-1">
                <div className="text-sm font-medium text-gray-200">
                  {isRecording ? 'Recording in progress...' : 'Processing...'}
                </div>
                <div className="w-full bg-gray-700 rounded-full h-2 mt-2">
                  <div
                    className="bg-purple-500 h-2 rounded-full transition-all duration-300 animate-pulse"
                    style={{ width: '45%' }}
                  ></div>
                </div>
              </div>
            </div>
          </div>
        )}
        {error && (
          <div className="mb-6 p-4 bg-red-900 border border-red-700 rounded-lg">
            <p className="text-red-200">{error}</p>
          </div>
        )}

        {/* Navigation Tabs */}
        <div className="flex space-x-1 mb-6">
          {[
            { id: 'transcribe', label: 'Transcribe Audio' },
            { id: 'calibrate', label: 'Audio Calibration' },
            { id: 'test', label: 'Test Recording' }
          ].map(tab => (
            <button
              key={tab.id}
              onClick={() => setActiveTab(tab.id)}
              className={`px-6 py-3 rounded-lg font-medium transition-all duration-200 ${activeTab === tab.id
                ? 'text-white shadow-lg'
                : 'text-gray-300 hover:text-white hover:bg-gray-700'
                }`}
              style={{
                backgroundColor: activeTab === tab.id ? '#8F74D4' : 'transparent'
              }}
            >
              {tab.label}
            </button>
          ))}
        </div>

        {/* Tab Content */}
        <div className="grid grid-cols-1 lg:grid-cols-3 gap-6">
          {/* Main Content */}
          <div className="lg:col-span-2 space-y-6">
            {activeTab === 'transcribe' && (
              <div className="bg-gray-800 p-6 rounded-lg">
                <h2 className="text-xl font-semibold mb-4">Audio Transcription</h2>

                <div className="space-y-4">
                  {/* File Upload */}
                  <div>
                    <label className="block text-sm font-medium mb-2">Upload Audio File</label>
                    <input
                      ref={fileInputRef}
                      type="file"
                      accept="audio/*"
                      onChange={handleFileUpload}
                      className="block w-full text-sm text-gray-300 file:mr-4 file:py-2 file:px-4 file:rounded-lg file:border-0 file:text-sm file:font-medium file:bg-purple-600 file:text-white hover:file:bg-purple-700 file:cursor-pointer"
                    />
                    {audioFile && (
                      <p className="text-sm text-gray-300 mt-1">Selected: {audioFile.name}</p>
                    )}
                  </div>

                  {/* Transcription Settings */}
                  <div className="grid grid-cols-2 gap-4">
                    <div>
                      <label className="block text-sm font-medium mb-1">Language</label>
                      <select
                        value={transcriptionSettings.language}
                        onChange={(e) => setTranscriptionSettings(prev => ({ ...prev, language: e.target.value }))}
                        className="w-full p-2 bg-gray-700 border border-gray-600 rounded-lg text-white"
                      >
                        <option value="auto">Auto Detect</option>
                        <option value="en">English</option>
                        <option value="es">Spanish</option>
                        <option value="fr">French</option>
                        <option value="de">German</option>
                        <option value="hi">Hindi</option>
                      </select>
                    </div>
                    <div>
                      <label className="block text-sm font-medium mb-1">Model Size</label>
                      <select
                        value={transcriptionSettings.modelSize}
                        onChange={(e) => setTranscriptionSettings(prev => ({ ...prev, modelSize: e.target.value }))}
                        className="w-full p-2 bg-gray-700 border border-gray-600 rounded-lg text-white"
                      >
                        <option value="tiny">Tiny (Fast)</option>
                        <option value="base">Base</option>
                        <option value="small">Small</option>
                        <option value="medium">Medium</option>
                        <option value="large">Large (Best Quality)</option>
                      </select>
                    </div>
                  </div>

                  {/* Action Buttons */}
                  <div className="flex space-x-3">
                    <button
                      onClick={handleTranscribeFile}
                      disabled={loading || !audioFile}
                      className="flex-1 py-3 px-6 rounded-lg font-medium transition-all duration-200 disabled:opacity-50 disabled:cursor-not-allowed hover:shadow-lg"
                      style={{ backgroundColor: '#8F74D4' }}
                    >
                      {loading ? 'Transcribing...' : 'Transcribe File'}
                    </button>
                    {testRecordingResult && (
                      <button
                        onClick={handleTranscribeTest}
                        disabled={loading}
                        className="flex-1 py-3 px-6 bg-green-600 hover:bg-green-700 rounded-lg font-medium transition-all duration-200 disabled:opacity-50"
                      >
                        Transcribe Test Recording
                      </button>
                    )}
                  </div>

                  {/* Quick Actions */}
                  <div className="mt-4 p-3 bg-gray-700 rounded-lg">
                    <h4 className="text-sm font-medium mb-2 text-gray-300">Quick Actions</h4>
                    <div className="flex flex-wrap gap-2 text-xs">
                      <button
                        onClick={async () => {
                          try {
                            const formats = await audioService.getSupportedFormats();
                            alert(`Supported formats: ${formats.supported_formats.join(', ')}`);
                          } catch (err) {
                            console.error('Failed to get formats:', err);
                          }
                        }}
                        className="px-3 py-1 bg-blue-600 hover:bg-blue-700 rounded text-white"
                      >
                        View Supported Formats
                      </button>
                      {transcriptionResult && (
                        <>
                          <button
                            onClick={() => {
                              const success = navigator.clipboard?.writeText(transcriptionResult.text);
                              if (success) {
                                alert('Text copied to clipboard!');
                              }
                            }}
                            className="px-3 py-1 bg-green-600 hover:bg-green-700 rounded text-white"
                          >
                            Copy Text
                          </button>
                          <button
                            onClick={() => {
                              const element = document.createElement('a');
                              const file = new Blob([transcriptionResult.text], { type: 'text/plain' });
                              element.href = URL.createObjectURL(file);
                              element.download = 'transcription.txt';
                              document.body.appendChild(element);
                              element.click();
                              document.body.removeChild(element);
                            }}
                            className="px-3 py-1 bg-purple-600 hover:bg-purple-700 rounded text-white"
                          >
                            Download TXT
                          </button>
                        </>
                      )}
                    </div>
                  </div>
                </div>
              </div>
            )}

            {activeTab === 'calibrate' && (
              <div className="bg-gray-800 p-6 rounded-lg">
                <h2 className="text-xl font-semibold mb-4">Audio Calibration</h2>

                <div className="space-y-4">
                  <p className="text-gray-300 text-sm">
                    Calibration measures background noise to optimize voice detection.
                    Stay quiet during calibration for best results.
                  </p>

                  {/* Calibration Settings */}
                  <div className="grid grid-cols-3 gap-4">
                    <div>
                      <label className="block text-sm font-medium mb-1">Duration (s)</label>
                      <input
                        type="number"
                        min="1"
                        max="10"
                        value={calibrationSettings.duration}
                        onChange={(e) => setCalibrationSettings(prev => ({ ...prev, duration: parseInt(e.target.value) }))}
                        className="w-full p-2 bg-gray-700 border border-gray-600 rounded-lg text-white"
                      />
                    </div>
                    <div>
                      <label className="block text-sm font-medium mb-1">Sample Rate</label>
                      <select
                        value={calibrationSettings.sampleRate}
                        onChange={(e) => setCalibrationSettings(prev => ({ ...prev, sampleRate: parseInt(e.target.value) }))}
                        className="w-full p-2 bg-gray-700 border border-gray-600 rounded-lg text-white"
                      >
                        <option value="8000">8000 Hz</option>
                        <option value="16000">16000 Hz</option>
                        <option value="22050">22050 Hz</option>
                        <option value="44100">44100 Hz</option>
                        <option value="48000">48000 Hz</option>
                      </select>
                    </div>
                    <div>
                      <label className="block text-sm font-medium mb-1">Channels</label>
                      <select
                        value={calibrationSettings.channels}
                        onChange={(e) => setCalibrationSettings(prev => ({ ...prev, channels: parseInt(e.target.value) }))}
                        className="w-full p-2 bg-gray-700 border border-gray-600 rounded-lg text-white"
                      >
                        <option value="1">Mono</option>
                        <option value="2">Stereo</option>
                      </select>
                    </div>
                  </div>

                  {/* Action Buttons */}
                  <div className="flex space-x-3">
                    <button
                      onClick={handleCalibrate}
                      disabled={loading || isRecording}
                      className="flex-1 py-3 px-6 rounded-lg font-medium transition-all duration-200 disabled:opacity-50 disabled:cursor-not-allowed hover:shadow-lg"
                      style={{ backgroundColor: '#8F74D4' }}
                    >
                      {isRecording ? 'Calibrating...' : 'Start Calibration'}
                    </button>
                    {isCalibrated && (
                      <button
                        onClick={handleResetCalibration}
                        className="px-6 py-3 bg-red-600 hover:bg-red-700 rounded-lg font-medium transition-all duration-200"
                      >
                        Reset
                      </button>
                    )}
                  </div>
                </div>
              </div>
            )}

            {activeTab === 'test' && (
              <div className="bg-gray-800 p-6 rounded-lg">
                <h2 className="text-xl font-semibold mb-4">Test Recording</h2>

                <div className="space-y-4">
                  <p className="text-gray-300 text-sm">
                    Record a test clip to verify audio quality before transcription.
                  </p>

                  {/* Test Settings */}
                  <div className="grid grid-cols-2 gap-4">
                    <div>
                      <label className="block text-sm font-medium mb-1">Duration (s)</label>
                      <input
                        type="number"
                        min="1"
                        max="30"
                        value={testSettings.duration}
                        onChange={(e) => setTestSettings(prev => ({ ...prev, duration: parseInt(e.target.value) }))}
                        className="w-full p-2 bg-gray-700 border border-gray-600 rounded-lg text-white"
                      />
                    </div>
                    <div>
                      <label className="block text-sm font-medium mb-1">Apply Calibration</label>
                      <select
                        value={testSettings.applyCalibration ? 'true' : 'false'}
                        onChange={(e) => setTestSettings(prev => ({ ...prev, applyCalibration: e.target.value === 'true' }))}
                        className="w-full p-2 bg-gray-700 border border-gray-600 rounded-lg text-white"
                      >
                        <option value="true">Yes</option>
                        <option value="false">No</option>
                      </select>
                    </div>
                  </div>

                  <button
                    onClick={handleTestRecording}
                    disabled={loading || isRecording}
                    className="w-full py-3 px-6 rounded-lg font-medium transition-all duration-200 disabled:opacity-50 disabled:cursor-not-allowed hover:shadow-lg"
                    style={{ backgroundColor: '#8F74D4' }}
                  >
                    {isRecording ? 'Recording...' : 'Start Test Recording'}
                  </button>
                </div>
              </div>
            )}
          </div>

          {/* Results Panel */}
          <div className="space-y-6">
            {/* Calibration Results */}
            {calibrationStatus && (
              <div className="bg-gray-800 p-4 rounded-lg">
                <h3 className="font-semibold mb-3">Calibration Status</h3>
                <div className="space-y-2 text-sm">
                  <div className="flex justify-between">
                    <span>Status:</span>
                    <span className="text-green-400">{calibrationStatus.status}</span>
                  </div>
                  <div className="flex justify-between">
                    <span>Noise Level:</span>
                    <span>{calibrationStatus.noise_level?.toFixed(1)}dB</span>
                  </div>
                  <div className="flex justify-between">
                    <span>Quality Score:</span>
                    <span>{(calibrationStatus.quality_score * 100)?.toFixed(0)}%</span>
                  </div>
                  {calibrationStatus.recommendations && (
                    <div className="mt-3">
                      <p className="font-medium text-yellow-400">Recommendations:</p>
                      <ul className="list-disc list-inside text-xs text-gray-300 mt-1">
                        {calibrationStatus.recommendations.map((rec, idx) => (
                          <li key={idx}>{rec}</li>
                        ))}
                      </ul>
                    </div>
                  )}
                </div>
              </div>
            )}

            {/* Test Recording Results */}
            {testRecordingResult && (
              <div className="bg-gray-800 p-4 rounded-lg">
                <h3 className="font-semibold mb-3">Test Recording Results</h3>
                <div className="space-y-2 text-sm">
                  <div className="flex justify-between">
                    <span>Duration:</span>
                    <span>{testRecordingResult.duration?.toFixed(1)}s</span>
                  </div>
                  <div className="flex justify-between">
                    <span>File Size:</span>
                    <span>{(testRecordingResult.file_size / 1024)?.toFixed(1)}KB</span>
                  </div>
                  <div className="flex justify-between">
                    <span>Peak Level:</span>
                    <span>{(testRecordingResult.peak_amplitude * 100)?.toFixed(0)}%</span>
                  </div>
                  {testRecordingResult.signal_to_noise_ratio && (
                    <div className="flex justify-between">
                      <span>SNR:</span>
                      <span>{testRecordingResult.signal_to_noise_ratio?.toFixed(1)}dB</span>
                    </div>
                  )}
                  {testRecordingResult.recommendations && (
                    <div className="mt-3">
                      <p className="font-medium text-yellow-400">Analysis:</p>
                      <ul className="list-disc list-inside text-xs text-gray-300 mt-1">
                        {testRecordingResult.recommendations.map((rec, idx) => (
                          <li key={idx}>{rec}</li>
                        ))}
                      </ul>
                    </div>
                  )}
                </div>
              </div>
            )}

            {/* Transcription Results */}
            {transcriptionResult && (
              <div className="bg-gray-800 p-4 rounded-lg">
                <h3 className="font-semibold mb-3">Transcription Results</h3>
                <div className="space-y-3">
                  <div className="bg-gray-900 p-3 rounded text-sm">
                    <p className="font-medium text-green-400 mb-2">Transcribed Text:</p>
                    <p className="text-gray-200">{transcriptionResult.text}</p>
                  </div>

                  <div className="grid grid-cols-2 gap-4 text-xs">
                    <div className="space-y-1">
                      <div className="flex justify-between">
                        <span>Language:</span>
                        <span>{transcriptionResult.language}</span>
                      </div>
                      <div className="flex justify-between">
                        <span>Confidence:</span>
                        <span>{(transcriptionResult.confidence * 100).toFixed(0)}%</span>
                      </div>
                      <div className="flex justify-between">
                        <span>Duration:</span>
                        <span>{transcriptionResult.duration?.toFixed(1)}s</span>
                      </div>
                    </div>
                    <div className="space-y-1">
                      <div className="flex justify-between">
                        <span>Word Count:</span>
                        <span>{transcriptionResult.word_count}</span>
                      </div>
                      <div className="flex justify-between">
                        <span>Processing:</span>
                        <span>{transcriptionResult.processing_time?.toFixed(1)}s</span>
                      </div>
                      <div className="flex justify-between">
                        <span>Quality:</span>
                        <span>{(transcriptionResult.audio_quality_score * 100).toFixed(0)}%</span>
                      </div>
                    </div>
                  </div>

                  {transcriptionResult.segments && transcriptionResult.segments.length > 0 && (
                    <div className="mt-3">
                      <p className="font-medium text-blue-400 mb-2">Segments:</p>
                      <div className="max-h-32 overflow-y-auto space-y-1 text-xs">
                        {transcriptionResult.segments.map((segment, idx) => (
                          <div key={idx} className="bg-gray-900 p-2 rounded">
                            <div className="text-gray-400">
                              {formatTime(Math.floor(segment.start))} - {formatTime(Math.floor(segment.end))}
                            </div>
                            <div className="text-gray-200">{segment.text}</div>
                          </div>
                        ))}
                      </div>
                    </div>
                  )}
                </div>
              </div>
            )}
          </div>
        </div>
      </div>
    </div>
  );
};

export default AudioTranscriptionApp;<|MERGE_RESOLUTION|>--- conflicted
+++ resolved
@@ -1,17 +1,6 @@
 import React, { useState, useEffect, useRef } from 'react';
 import { AudioService } from './VoicePreoputils';
-<<<<<<< HEAD
-const api = useRef(new VoiceProcessingAPI("http://localhost:8000"));
-const [supportedFormats, setSupportedFormats] = useState([]);
-const [calibrationStatus, setCalibrationStatus] = useState(null);
-=======
-import { transcribeAudio } from '../../services/voiceService';
 import { PreOpVoice } from '../../services/voiceService';
-
-
-PreOpVoice();
->>>>>>> c2fa509d
-
 // For demo purposes, we'll include the AudioService inline
 
 transcribeAudio(audioBlob)
@@ -24,12 +13,8 @@
 
 class AudioService {
   constructor() {
-<<<<<<< HEAD
     this.baseURL = process.env.REACT_APP_API_URL || 'http://localhost:8000';
-    this.apiPrefix = '/api/v1/direct/voice';
-=======
     this.apiPrefix = '/api/v1/audio';
->>>>>>> c2fa509d
     this.defaultTimeout = 10000;
     this.transcriptionTimeout = 30000;
   }

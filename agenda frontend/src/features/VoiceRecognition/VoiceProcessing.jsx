--- conflicted
+++ resolved
@@ -1,8 +1,12 @@
 import React, { useState, useEffect, useRef } from 'react';
-<<<<<<< HEAD
 import { Mic, MicOff, Play, Square, Volume2, Settings, Loader, CheckCircle, AlertCircle } from 'lucide-react';
-const api = useRef(new VoiceProcessingAPI("http://localhost:8000"));
-
+import {VoiceProcessingAPI} from './VoicePreoputils'
+import {VoiceRecognition} from '../../services/voiceService'
+import { VoiceProcessing } from '../../services/voiceService';
+// VoiceRecognition component
+export function VoiceRecognition() { 
+  const [transcript, setTranscript] = useState(""); 
+  const recognitionRef = useRef(null);
 
   const startLiveVoiceRecognition = (setTranscript) => {
     const SpeechRecognition = window.SpeechRecognition || window.webkitSpeechRecognition;
@@ -47,36 +51,60 @@
       <p className="whitespace-pre-wrap">{transcript}</p> 
     </div> 
   ); 
-
-=======
-import { Mic, MicOff, Play, Square, Volume2, Settings, Loader, CheckCircle, AlertCircle, TestTube, Gauge, Upload, FileAudio } from 'lucide-react';
-import { startLiveVoiceRecognition } from '../../services/voiceService';
-import { VoiceProcessing } from '../../services/voiceService';
-import { VoiceRecognition } from '../../services/voiceService';
-import { VoiceProcessingService } from './VoiceProcessingUtils';
-
-VoiceProcessing();
-VoiceRecognition();
->>>>>>> c2fa509d
-
-const voiceService = new VoiceProcessingService({ baseUrl: 'http://localhost:8000' });
-
-voiceService.initializeSession('user_123', 'meeting_456')
-  .then(response => {
-    console.log('Session started:', response);
-  })
-  .catch(err => {
-    console.error('Error starting session:', err);
-  });
-
-const recognition = startLiveVoiceRecognition((text) => {
-  console.log("Live Transcript:", text);
-});
-
-// stop when you want
-recognition.stop();
-
-// API Service Class with ALL endpoints
+}
+
+// VoiceProcessing component
+export function VoiceProcessing() { 
+  const [recording, setRecording] = useState(false); 
+  const [transcript, setTranscript] = useState(""); 
+  const mediaRecorderRef = useRef(null); 
+  const chunksRef = useRef([]);
+
+  const transcribeAudio = async (audioBlob) => {
+    // Mock transcription function - in real implementation, this would call an API
+    return new Promise((resolve) => {
+      setTimeout(() => {
+        resolve({ transcript: "Mock transcription result" });
+      }, 1000);
+    });
+  };
+
+  const startRecording = async () => { 
+    const stream = await navigator.mediaDevices.getUserMedia({ audio: true }); 
+    const mediaRecorder = new MediaRecorder(stream); 
+    chunksRef.current = []; 
+    mediaRecorder.ondataavailable = (e) => chunksRef.current.push(e.data); 
+    mediaRecorder.onstop = async () => { 
+      const audioBlob = new Blob(chunksRef.current, { type: "audio/webm" }); 
+      const result = await transcribeAudio(audioBlob); 
+      setTranscript(result.transcript || "(No text recognized)"); 
+    }; 
+    mediaRecorder.start(); 
+    mediaRecorderRef.current = mediaRecorder; 
+    setRecording(true); 
+  };
+
+  const stopRecording = () => { 
+    if (mediaRecorderRef.current) { 
+      mediaRecorderRef.current.stop(); 
+      setRecording(false); 
+    } 
+  };
+
+  return ( 
+    <div className="p-4 bg-white shadow-md rounded-md"> 
+      <h2 className="text-lg font-semibold mb-2">Voice Processing</h2> 
+      <button onClick={recording ? stopRecording : startRecording} className={`px-4 py-2 rounded-md text-white ${ recording ? "bg-red-500" : "bg-green-500" }`} > {recording ? "Stop Recording" : "Start Recording"} </button> 
+      {transcript && ( 
+        <p className="mt-3 text-gray-700"> 
+          <strong>Transcript:</strong> {transcript} 
+        </p> 
+      )} 
+    </div> 
+  ); 
+}
+
+// API Service Class - STILL HERE, NOT REMOVED!
 class VoiceProcessingAPI {
   constructor(baseUrl = 'http://localhost:8000') {
     this.baseUrl = baseUrl;
@@ -133,7 +161,7 @@
   async processAudio(sessionId, audioFile) {
     const formData = new FormData();
     formData.append('audio_file', audioFile);
-    
+
     const response = await fetch(`${this.baseUrl}/api/voice/audio/process?session_id=${sessionId}`, {
       method: 'POST',
       body: formData
@@ -156,17 +184,11 @@
 
   async transcribeUpload(audioFile, language = 'auto', modelSize = 'base') {
     const formData = new FormData();
-<<<<<<< HEAD
-    formData.append('audio_file', audioFile);
-
-    const response = await fetch(`${this.baseUrl}/api/voice/audio/process?session_id=${sessionId}`, {
-=======
     formData.append('file', audioFile);
     formData.append('language', language);
     formData.append('model_size', modelSize);
     
     const response = await fetch(`${this.baseUrl}/api/voice/transcribe/upload`, {
->>>>>>> c2fa509d
       method: 'POST',
       body: formData
     });
@@ -290,20 +312,7 @@
   const [loading, setLoading] = useState(false);
   const [error, setError] = useState(null);
   const [responseFormat, setResponseFormat] = useState('summary');
-<<<<<<< HEAD
-
-=======
-  const [calibrationData, setCalibrationData] = useState(null);
-  const [testRecordingData, setTestRecordingData] = useState(null);
-  const [isCalibrating, setIsCalibrating] = useState(false);
-  const [isTesting, setIsTesting] = useState(false);
-  const [showSettings, setShowSettings] = useState(false);
-  const [showUpload, setShowUpload] = useState(false);
-  const [simplificationLevel, setSimplificationLevel] = useState('basic');
-  const [uploadLanguage, setUploadLanguage] = useState('auto');
-  const [uploadModelSize, setUploadModelSize] = useState('base');
   
->>>>>>> c2fa509d
   const mediaRecorderRef = useRef(null);
   const chunksRef = useRef([]);
   const fileInputRef = useRef(null);

<<<<<<< HEAD
import { useState } from "react";
import { sendQuickReply } from "./quickRespondUtils";
import { Activity, Send, MessageCircle, Sparkles } from 'lucide-react';
import { QuickRespond } from "../../services/aiService";

export default function QuickRespond() {
  const [input, setInput] = useState("");
  const [response, setResponse] = useState("");
  const [loading, setLoading] = useState(false);

  async function handleSend() {
    if (!input.trim()) return;
    setLoading(true);
    const reply = await sendQuickReply(input);
    setResponse(reply);
    setLoading(false);
  }

  const handleKeyPress = (e) => {
    if (e.key === 'Enter' && !e.shiftKey) {
      e.preventDefault();
      handleSend();
    }
  };

  // Simplify a response
  async function handleSimplify() {
    if (!response) return;
    setLoading(true);
    try {
      const res = await fetch(`${BASE_URL}/simplify`, {
        method: "POST",
        headers: { "Content-Type": "application/json" },
        body: JSON.stringify({ original_analysis: response })
      });
      const data = await res.json();
      setResponse(data.simplified_text);
    } catch (err) {
      console.error("Simplify failed:", err);
    } finally {
      setLoading(false);
=======
import React, { useState, useRef, useEffect } from 'react';
import { Upload, Play, Square, Settings, Users, BarChart3, Clock, AlertTriangle, CheckCircle, XCircle, Camera, Mic, FileText, Download, RefreshCw, Trash2, Plus } from 'lucide-react';
import { QuickRespond } from '../../services/aiService';
import {MeetingAnalysisService } from './quickRespondUtils.js';

const meetingService = new MeetingAnalysisService();

// Example: quickRespond
meetingService.quickRespond({ text: "Summarize this meeting" })
  .then(response => {
    console.log("Quick respond result:", response);
  })
  .catch(err => {
    console.error("Quick respond error:", err);
  });

// Example: analyze a screenshot (assume you have a File object `screenshotFile`)
meetingService.analyzeScreenshot(screenshotFile, "Meeting about product launch")
  .then(result => {
    console.log("Screenshot analysis result:", result);
  })
  .catch(err => {
    console.error("Screenshot analysis error:", err);
  });

// Example: batch analyze multiple screenshots (assume you have FileList `files`)
meetingService.batchAnalyzeScreenshots(files, "Weekly team meeting")
  .then(batchResult => {
    console.log("Batch analysis result:", batchResult);
  })
  .catch(err => {
    console.error("Batch analysis error:", err);
  });

QuickRespond("This is my user prompt")
  .then(response => {
    console.log("API Response:", response);
  })
  .catch(err => {
    console.error("API Error:", err);
  });

const MeetingAnalysisDashboard = () => {
  const [activeTab, setActiveTab] = useState('analyze');
  const [isAnalyzing, setIsAnalyzing] = useState(false);
  const [analysisResult, setAnalysisResult] = useState(null);
  const [healthStatus, setHealthStatus] = useState(null);
  const [meetingContext, setMeetingContext] = useState('');
  const [audioTranscript, setAudioTranscript] = useState('');
  const [streamingData, setStreamingData] = useState('');
  const [isStreaming, setIsStreaming] = useState(false);
  const [sessionInsights, setSessionInsights] = useState([]);
  const [simplifiedResult, setSimplifiedResult] = useState(null);
  
  // CRUD States
  const [meetingStatuses, setMeetingStatuses] = useState([]);
  const [participants, setParticipants] = useState([]);
  const [screenContents, setScreenContents] = useState([]);
  const [meetingMetrics, setMeetingMetrics] = useState([]);
  const [urgencyLevels, setUrgencyLevels] = useState([]);
  const [paginatedData, setPaginatedData] = useState(null);
  
  const fileInputRef = useRef(null);

  const BASE_URL = 'http://localhost:8000';

  useEffect(() => {
    checkHealth();
    fetchSessionInsights();
    fetchUrgencyLevels();
    fetchAllData();
  }, []);

  // ============================================================================
  // CORE API FUNCTIONS
  // ============================================================================

  const checkHealth = async () => {
    try {
      const response = await fetch(`${BASE_URL}/health`);
      const data = await response.json();
      setHealthStatus(data);
    } catch (error) {
      console.error('Health check failed:', error);
      setHealthStatus({ status: 'error', error: error.message });
>>>>>>> c2fa509d
    }
  }

<<<<<<< HEAD
  // Run advanced analysis
  async function handleAdvancedAnalysis() {
    setLoading(true);
    try {
      const res = await fetch(`${BASE_URL}/advanced`, {
        method: "POST",
        headers: { "Content-Type": "application/json" },
        body: JSON.stringify({ prompt: input })
      });
      const data = await res.json();
      setResponse(data.full_analysis);
    } catch (err) {
      console.error("Advanced analysis failed:", err);
    } finally {
      setLoading(false);
=======
  const fetchSessionInsights = async () => {
    try {
      const response = await fetch(`${BASE_URL}/api/v1/session/insights`);
      const data = await response.json();
      setSessionInsights(data.insights || []);
    } catch (error) {
      console.error('Failed to fetch session insights:', error);
>>>>>>> c2fa509d
    }
  }

<<<<<<< HEAD
  // Health check
  async function checkHealth() {
    try {
      const res = await fetch(`${BASE_URL}/health`);
      const data = await res.json();
      alert(`Service status: ${data.status}, response time: ${data.response_time_ms}ms`);
    } catch (err) {
      console.error("Health check failed:", err);
=======
  const fetchUrgencyLevels = async () => {
    try {
      const response = await fetch(`${BASE_URL}/api/urgency-levels`);
      const data = await response.json();
      setUrgencyLevels(data);
    } catch (error) {
      console.error('Failed to fetch urgency levels:', error);
>>>>>>> c2fa509d
    }
  }

<<<<<<< HEAD
  // ================= Extra Routes =================
=======
  // ============================================================================
  // ANALYSIS ENDPOINTS
  // ============================================================================

  const handleFileAnalysis = async (file) => {
    if (!file) return;

    setIsAnalyzing(true);
    setAnalysisResult(null);
>>>>>>> c2fa509d

  // Batch analysis
  async function handleBatchAnalysis(files) {
    setLoading(true);
    try {
      const formData = new FormData();
<<<<<<< HEAD
      files.forEach((file) => formData.append("screenshots", file));
      const res = await fetch(`${BASE_URL}/batch-analyze`, {
        method: "POST",
        body: formData,
      });
      const data = await res.json();
      setResponse(JSON.stringify(data.batch_results, null, 2));
    } catch (err) {
      console.error("Batch analysis failed:", err);
=======
      formData.append('screenshot', file);
      
      if (meetingContext) {
        formData.append('meeting_context', meetingContext);
      }
      
      if (audioTranscript) {
        formData.append('audio_transcript', audioTranscript);
      }

      const response = await fetch(`${BASE_URL}/api/v1/quick-respond/analyze-screenshot`, {
        method: 'POST',
        body: formData
      });

      if (!response.ok) {
        throw new Error(`HTTP error! status: ${response.status}`);
      }

      const result = await response.json();
      setAnalysisResult(result);
      
      await fetchSessionInsights();
    } catch (error) {
      console.error('Analysis failed:', error);
      setAnalysisResult({ error: error.message });
>>>>>>> c2fa509d
    } finally {
      setLoading(false);
    }
  }

  // Analyze screenshot
  async function handleAnalyzeScreenshot(file) {
    setLoading(true);
    try {
      const formData = new FormData();
<<<<<<< HEAD
      formData.append("screenshot", file);
      const res = await fetch(`${BASE_URL}/analyze-screenshot`, {
        method: "POST",
        body: formData,
      });
      const data = await res.json();
      setResponse(data.full_analysis || JSON.stringify(data));
    } catch (err) {
      console.error("Screenshot analysis failed:", err);
=======
      formData.append('screenshot', file);
      
      if (meetingContext) {
        formData.append('meeting_context', meetingContext);
      }
      
      if (audioTranscript) {
        formData.append('audio_transcript', audioTranscript);
      }

      const response = await fetch(`${BASE_URL}/api/v1/quick-respond/analyze-screenshot/stream`, {
        method: 'POST',
        body: formData
      });

      if (!response.ok) {
        throw new Error(`HTTP error! status: ${response.status}`);
      }

      const reader = response.body.getReader();
      const decoder = new TextDecoder();

      while (true) {
        const { value, done } = await reader.read();
        if (done) break;

        const chunk = decoder.decode(value);
        const lines = chunk.split('\n');
        
        for (const line of lines) {
          if (line.startsWith('data: ')) {
            try {
              const data = JSON.parse(line.slice(6));
              setStreamingData(prev => prev + JSON.stringify(data, null, 2) + '\n');
            } catch (e) {
              console.error('Failed to parse streaming data:', e);
            }
          }
        }
      }
    } catch (error) {
      console.error('Streaming failed:', error);
      setStreamingData(`Error: ${error.message}`);
>>>>>>> c2fa509d
    } finally {
      setLoading(false);
    }
<<<<<<< HEAD
  }

  // Update meeting context
  async function handleUpdateContext(contextText) {
    try {
      const res = await fetch(`${BASE_URL}/context/update`, {
        method: "POST",
        headers: { "Content-Type": "application/json" },
        body: JSON.stringify({ context: contextText }),
      });
      const data = await res.json();
      alert(data.message);
    } catch (err) {
      console.error("Update context failed:", err);
    }
  }

  // Clear meeting context
  async function handleClearContext() {
    try {
      const res = await fetch(`${BASE_URL}/context/clear`, { method: "DELETE" });
      const data = await res.json();
      alert(data.message);
    } catch (err) {
      console.error("Clear context failed:", err);
    }
  }
=======
  };

  const handleSimplify = async (analysisText) => {
    try {
      const response = await fetch(`${BASE_URL}/api/v1/simplify`, {
        method: 'POST',
        headers: {
          'Content-Type': 'application/json'
        },
        body: JSON.stringify({
          original_analysis: analysisText,
          simplification_level: 1
        })
      });

      if (!response.ok) {
        throw new Error(`HTTP error! status: ${response.status}`);
      }

      const result = await response.json();
      setSimplifiedResult(result);
    } catch (error) {
      console.error('Simplification failed:', error);
      alert('Failed to simplify analysis: ' + error.message);
    }
  };

  // ============================================================================
  // MEETING CONTEXT ENDPOINTS
  // ============================================================================

  const updateMeetingContext = async () => {
    try {
      const contextData = {
        meeting_title: "Current Meeting",
        participants: [],
        agenda: meetingContext,
        meeting_type: "general",
        expected_duration: 60
      };

      const response = await fetch(`${BASE_URL}/api/v1/meeting/context`, {
        method: 'POST',
        headers: {
          'Content-Type': 'application/json'
        },
        body: JSON.stringify(contextData)
      });

      if (!response.ok) {
        throw new Error(`HTTP error! status: ${response.status}`);
      }

      const result = await response.json();
      alert(result.message || 'Meeting context updated successfully!');
    } catch (error) {
      console.error('Failed to update context:', error);
      alert('Failed to update meeting context: ' + error.message);
    }
  };

  const getMeetingContext = async () => {
    try {
      const response = await fetch(`${BASE_URL}/api/v1/meeting/context`);
      
      if (!response.ok) {
        throw new Error(`HTTP error! status: ${response.status}`);
      }

      const result = await response.json();
      console.log('Current meeting context:', result);
      
      if (result.meeting_context) {
        setMeetingContext(result.meeting_context.agenda || '');
      }
      
      if (result.session_insights) {
        setSessionInsights(result.session_insights);
      }
    } catch (error) {
      console.error('Failed to get context:', error);
      alert('Failed to get meeting context: ' + error.message);
    }
  };

  const clearMeetingContext = async () => {
    try {
      const response = await fetch(`${BASE_URL}/api/v1/meeting/context`, {
        method: 'DELETE'
      });
>>>>>>> c2fa509d


<<<<<<< HEAD
=======
      const result = await response.json();
      setMeetingContext('');
      setAudioTranscript('');
      setSessionInsights([]);
      alert(result.message || 'Meeting context cleared successfully!');
    } catch (error) {
      console.error('Failed to clear context:', error);
      alert('Failed to clear meeting context: ' + error.message);
    }
  };
>>>>>>> c2fa509d

  // ============================================================================
  // CRUD OPERATIONS - MEETING STATUS
  // ============================================================================

  const fetchMeetingStatuses = async () => {
    try {
      const response = await fetch(`${BASE_URL}/api/meeting_status/`);
      const data = await response.json();
      setMeetingStatuses(data);
    } catch (error) {
      console.error('Failed to fetch meeting statuses:', error);
    }
  };

  const createMeetingStatus = async (statusData) => {
    try {
      const response = await fetch(`${BASE_URL}/api/meeting_status/`, {
        method: 'POST',
        headers: { 'Content-Type': 'application/json' },
        body: JSON.stringify(statusData)
      });
      if (!response.ok) throw new Error(`HTTP error! status: ${response.status}`);
      await fetchMeetingStatuses();
      alert('Meeting status created successfully!');
    } catch (error) {
      console.error('Failed to create meeting status:', error);
      alert('Failed to create meeting status');
    }
  };

  const deleteMeetingStatus = async (id) => {
    try {
      const response = await fetch(`${BASE_URL}/api/meeting_status/${id}`, {
        method: 'DELETE'
      });
      if (!response.ok) throw new Error(`HTTP error! status: ${response.status}`);
      await fetchMeetingStatuses();
      alert('Meeting status deleted successfully!');
    } catch (error) {
      console.error('Failed to delete meeting status:', error);
      alert('Failed to delete meeting status');
    }
  };

  // ============================================================================
  // CRUD OPERATIONS - PARTICIPANTS
  // ============================================================================

  const fetchParticipants = async () => {
    try {
      const response = await fetch(`${BASE_URL}/api/participant_info/`);
      const data = await response.json();
      setParticipants(data);
    } catch (error) {
      console.error('Failed to fetch participants:', error);
    }
  };

  const createParticipant = async (participantData) => {
    try {
      const response = await fetch(`${BASE_URL}/api/participant_info/`, {
        method: 'POST',
        headers: { 'Content-Type': 'application/json' },
        body: JSON.stringify(participantData)
      });
      if (!response.ok) throw new Error(`HTTP error! status: ${response.status}`);
      await fetchParticipants();
      alert('Participant created successfully!');
    } catch (error) {
      console.error('Failed to create participant:', error);
      alert('Failed to create participant');
    }
  };

  const deleteParticipant = async (id) => {
    try {
      const response = await fetch(`${BASE_URL}/api/participant_info/${id}`, {
        method: 'DELETE'
      });
      if (!response.ok) throw new Error(`HTTP error! status: ${response.status}`);
      await fetchParticipants();
      alert('Participant deleted successfully!');
    } catch (error) {
      console.error('Failed to delete participant:', error);
      alert('Failed to delete participant');
    }
  };

  // ============================================================================
  // CRUD OPERATIONS - SCREEN CONTENT
  // ============================================================================

  const fetchScreenContents = async () => {
    try {
      const response = await fetch(`${BASE_URL}/api/screen_content/`);
      const data = await response.json();
      setScreenContents(data);
    } catch (error) {
      console.error('Failed to fetch screen contents:', error);
    }
  };

  const createScreenContent = async (contentData) => {
    try {
      const response = await fetch(`${BASE_URL}/api/screen_content/`, {
        method: 'POST',
        headers: { 'Content-Type': 'application/json' },
        body: JSON.stringify(contentData)
      });
      if (!response.ok) throw new Error(`HTTP error! status: ${response.status}`);
      await fetchScreenContents();
      alert('Screen content created successfully!');
    } catch (error) {
      console.error('Failed to create screen content:', error);
      alert('Failed to create screen content');
    }
  };

  const deleteScreenContent = async (id) => {
    try {
      const response = await fetch(`${BASE_URL}/api/screen_content/${id}`, {
        method: 'DELETE'
      });
      if (!response.ok) throw new Error(`HTTP error! status: ${response.status}`);
      await fetchScreenContents();
      alert('Screen content deleted successfully!');
    } catch (error) {
      console.error('Failed to delete screen content:', error);
      alert('Failed to delete screen content');
    }
  };

  // ============================================================================
  // CRUD OPERATIONS - MEETING METRICS
  // ============================================================================

  const fetchMeetingMetrics = async () => {
    try {
      const response = await fetch(`${BASE_URL}/api/meeting_metrics/`);
      const data = await response.json();
      setMeetingMetrics(data);
    } catch (error) {
      console.error('Failed to fetch meeting metrics:', error);
    }
  };

  const createMeetingMetrics = async (metricsData) => {
    try {
      const response = await fetch(`${BASE_URL}/api/meeting_metrics/`, {
        method: 'POST',
        headers: { 'Content-Type': 'application/json' },
        body: JSON.stringify(metricsData)
      });
      if (!response.ok) throw new Error(`HTTP error! status: ${response.status}`);
      await fetchMeetingMetrics();
      alert('Meeting metrics created successfully!');
    } catch (error) {
      console.error('Failed to create meeting metrics:', error);
      alert('Failed to create meeting metrics');
    }
  };

  const deleteMeetingMetrics = async (id) => {
    try {
      const response = await fetch(`${BASE_URL}/api/meeting_metrics/${id}`, {
        method: 'DELETE'
      });
      if (!response.ok) throw new Error(`HTTP error! status: ${response.status}`);
      await fetchMeetingMetrics();
      alert('Meeting metrics deleted successfully!');
    } catch (error) {
      console.error('Failed to delete meeting metrics:', error);
      alert('Failed to delete meeting metrics');
    }
  };

  // ============================================================================
  // PAGINATION
  // ============================================================================

  const fetchPaginatedItems = async (page = 1, pageSize = 10) => {
    try {
      const response = await fetch(`${BASE_URL}/api/items?page=${page}&page_size=${pageSize}`);
      const data = await response.json();
      setPaginatedData(data);
    } catch (error) {
      console.error('Failed to fetch paginated data:', error);
    }
  };

  // ============================================================================
  // FETCH ALL DATA
  // ============================================================================

  const fetchAllData = async () => {
    await Promise.all([
      fetchMeetingStatuses(),
      fetchParticipants(),
      fetchScreenContents(),
      fetchMeetingMetrics()
    ]);
  };

  // ============================================================================
  // UTILITY FUNCTIONS
  // ============================================================================

  const getUrgencyColor = (urgency) => {
    switch (urgency?.toUpperCase()) {
      case 'HIGH': return 'bg-red-500 text-white';
      case 'MEDIUM': return 'bg-yellow-500 text-black';
      case 'LOW': return 'bg-green-500 text-white';
      default: return 'bg-gray-500 text-white';
    }
  };

  // ============================================================================
  // RENDER FUNCTIONS
  // ============================================================================

  const renderHealthStatus = () => (
    <div className="bg-gray-800 rounded-lg p-4 mb-6">
      <div className="flex items-center justify-between">
        <h3 className="text-lg font-semibold text-gray-200 flex items-center">
          <BarChart3 className="w-5 h-5 mr-2" />
          Service Health
        </h3>
        <button
          onClick={checkHealth}
          className="p-2 bg-purple-600 hover:bg-purple-700 rounded-lg transition-colors"
        >
          <RefreshCw className="w-4 h-4" />
        </button>
      </div>
      
      {healthStatus && (
        <div className="mt-4 grid grid-cols-2 md:grid-cols-4 gap-4">
          <div className="flex items-center">
            {healthStatus.status === 'healthy' ? 
              <CheckCircle className="w-5 h-5 text-green-500 mr-2" /> :
              <XCircle className="w-5 h-5 text-red-500 mr-2" />
            }
            <span className="text-sm text-gray-300">Overall: {healthStatus.status}</span>
          </div>
          
          {healthStatus.services && Object.entries(healthStatus.services).map(([service, status]) => (
            <div key={service} className="flex items-center">
              {status === 'available' ? 
                <CheckCircle className="w-5 h-5 text-green-500 mr-2" /> :
                <XCircle className="w-5 h-5 text-red-500 mr-2" />
              }
              <span className="text-sm text-gray-300">{service}</span>
            </div>
          ))}
        </div>

<<<<<<< HEAD
        {/* Main Content Grid */}
        <div className="grid grid-cols-1 xl:grid-cols-3 gap-6">
          {/* Input Section */}
          <div className="xl:col-span-2 space-y-6">
            <div className="bg-slate-800/50 backdrop-blur p-6 rounded-xl border border-slate-700">
              <h3 className="text-xl font-semibold mb-4 text-slate-200 flex items-center">
                <MessageCircle className="mr-3" size={20} />
                Compose Response
              </h3>
              
              <div className="space-y-4">
                <div>
                  <label className="text-slate-300 text-sm mb-2 block">Your Message</label>
                  <textarea
                    placeholder="Type your answer or response here..."
                    value={input}
                    onChange={(e) => setInput(e.target.value)}
                    onKeyPress={handleKeyPress}
                    rows={8}
                    className="w-full bg-slate-900/80 border border-slate-600 rounded-lg px-4 py-3 text-slate-100 placeholder-slate-500 focus:border-green-500 focus:ring-2 focus:ring-green-500/20 focus:outline-none transition-colors resize-none"
                  />
                  <div className="flex justify-between mt-2">
                    <span className="text-slate-500 text-xs">Press Enter to send, Shift+Enter for new line</span>
                    <span className="text-slate-500 text-xs">{input.length} characters</span>
                  </div>
                </div>

                <div className="flex space-x-3">
                  <button 
                    onClick={handleSend} 
                    disabled={loading || !input.trim()}
                    className="flex-1 bg-gradient-to-r from-green-600 to-green-700 text-white py-3 px-6 rounded-lg hover:from-green-700 hover:to-green-800 transition-all flex items-center justify-center space-x-2 font-medium disabled:opacity-50 disabled:cursor-not-allowed"
                  >
                    {loading ? (
                      <>
                        <div className="w-4 h-4 border-2 border-white/30 border-t-white rounded-full animate-spin"></div>
                        <span>Processing...</span>
                      </>
                    ) : (
                      <>
                        <Send size={18} />
                        <span>Send Response</span>
                      </>
                    )}
                  </button>
                  
                  <button 
                    onClick={() => {setInput(""); setResponse("");}}
                    className="bg-slate-700 text-slate-300 py-3 px-6 rounded-lg hover:bg-slate-600 transition-colors font-medium"
                  >
                    Clear
                  </button>
                </div>
              </div>
            </div>

            {/* Quick Actions */}
            <div className="bg-slate-800/50 backdrop-blur p-6 rounded-xl border border-slate-700">
              <h3 className="text-lg font-semibold mb-4 text-slate-200">Quick Templates</h3>
              <div className="grid grid-cols-2 gap-3">
                {[
                  "Thank you for your question...",
                  "I understand your concern...",
                  "Let me clarify that point...",
                  "That's an excellent observation..."
                ].map((template, index) => (
                  <button
                    key={index}
                    onClick={() => setInput(template)}
                    className="text-left p-3 bg-slate-900/50 hover:bg-slate-700/50 rounded-lg transition-colors text-slate-300 text-sm border border-slate-700 hover:border-slate-600"
                  >
                    {template}
                  </button>
                ))}
              </div>
            </div>
          </div>

          {/* Response Section */}
          <div className="space-y-6">
            <div className="bg-slate-800/50 backdrop-blur p-6 rounded-xl border border-slate-700">
              <h3 className="text-lg font-semibold mb-4 text-slate-200 flex items-center">
                <Sparkles className="mr-2" size={20} />
                AI Response
              </h3>
              
              <div className="bg-slate-900/80 p-4 rounded-lg min-h-64 max-h-96 overflow-y-auto border border-slate-700">
                {loading ? (
                  <div className="flex flex-col items-center justify-center py-8">
                    <div className="w-8 h-8 border-4 border-green-600/30 border-t-green-600 rounded-full animate-spin mb-4"></div>
                    <p className="text-slate-400 text-sm">AI is generating your response...</p>
=======
  const renderAnalysisTab = () => (
    <div className="space-y-6">
      <div className="bg-gray-800 rounded-lg p-6">
        <h3 className="text-lg font-semibold text-gray-200 mb-4">Meeting Context</h3>
        
        <div className="grid grid-cols-1 md:grid-cols-2 gap-4">
          <div>
            <label className="block text-sm font-medium text-gray-300 mb-2">
              Meeting Context
            </label>
            <textarea
              value={meetingContext}
              onChange={(e) => setMeetingContext(e.target.value)}
              className="w-full p-3 bg-gray-700 border border-gray-600 rounded-lg text-white placeholder-gray-400 focus:ring-2 focus:ring-purple-500 focus:border-transparent"
              rows="3"
              placeholder="Enter meeting context, agenda, or relevant information..."
            />
          </div>
          
          <div>
            <label className="block text-sm font-medium text-gray-300 mb-2">
              Audio Transcript
            </label>
            <textarea
              value={audioTranscript}
              onChange={(e) => setAudioTranscript(e.target.value)}
              className="w-full p-3 bg-gray-700 border border-gray-600 rounded-lg text-white placeholder-gray-400 focus:ring-2 focus:ring-purple-500 focus:border-transparent"
              rows="3"
              placeholder="Enter recent audio transcript..."
            />
          </div>
        </div>
        
        <div className="flex gap-2 mt-4">
          <button
            onClick={updateMeetingContext}
            className="px-4 py-2 bg-purple-600 hover:bg-purple-700 rounded-lg text-white transition-colors"
          >
            Update Context
          </button>
          
          <button
            onClick={getMeetingContext}
            className="px-4 py-2 bg-blue-600 hover:bg-blue-700 rounded-lg text-white transition-colors"
          >
            Get Context
          </button>
          
          <button
            onClick={clearMeetingContext}
            className="px-4 py-2 bg-gray-600 hover:bg-gray-700 rounded-lg text-white transition-colors"
          >
            Clear Context
          </button>
        </div>
      </div>

      <div className="bg-gray-800 rounded-lg p-6">
        <h3 className="text-lg font-semibold text-gray-200 mb-4 flex items-center">
          <Camera className="w-5 h-5 mr-2" />
          Screenshot Analysis
        </h3>
        
        <div className="flex gap-4 mb-4">
          <input
            type="file"
            ref={fileInputRef}
            className="hidden"
            accept="image/*"
            onChange={(e) => e.target.files[0] && handleFileAnalysis(e.target.files[0])}
          />
          
          <button
            onClick={() => fileInputRef.current?.click()}
            disabled={isAnalyzing}
            className="flex items-center px-4 py-2 bg-purple-600 hover:bg-purple-700 disabled:opacity-50 disabled:cursor-not-allowed rounded-lg text-white transition-colors"
          >
            <Upload className="w-4 h-4 mr-2" />
            {isAnalyzing ? 'Analyzing...' : 'Upload & Analyze'}
          </button>
          
          <button
            onClick={() => {
              const file = fileInputRef.current?.files[0];
              if (file) handleStreamingAnalysis(file);
              else alert('Please select a file first');
            }}
            disabled={isStreaming}
            className="flex items-center px-4 py-2 bg-blue-600 hover:bg-blue-700 disabled:opacity-50 disabled:cursor-not-allowed rounded-lg text-white transition-colors"
          >
            <Play className="w-4 h-4 mr-2" />
            {isStreaming ? 'Streaming...' : 'Stream Analysis'}
          </button>
        </div>
        
        {analysisResult && (
          <div className="mt-4 bg-gray-700 rounded-lg p-4">
            <h4 className="text-md font-semibold text-gray-200 mb-3">Analysis Results</h4>
            
            {analysisResult.error ? (
              <div className="text-red-400">
                Error: {analysisResult.error}
              </div>
            ) : (
              <div className="space-y-4">
                {analysisResult.key_insights && analysisResult.key_insights.length > 0 && (
                  <div>
                    <h5 className="font-medium text-gray-300 mb-2">Key Insights:</h5>
                    <div className="space-y-2">
                      {analysisResult.key_insights.map((insight, index) => (
                        <div key={index} className="bg-gray-600 rounded p-3">
                          <div className="flex items-start justify-between">
                            <p className="text-gray-200 flex-1">{insight.insight}</p>
                            <span className={`ml-2 px-2 py-1 rounded text-xs font-medium ${getUrgencyColor(insight.urgency)}`}>
                              {insight.urgency}
                            </span>
                          </div>
                          {insight.context && (
                            <p className="text-gray-400 text-sm mt-1">{insight.context}</p>
                          )}
                        </div>
                      ))}
                    </div>
>>>>>>> c2fa509d
                  </div>
                )}
                
                {analysisResult.full_analysis && (
                  <div>
                    <div className="flex justify-between items-center mb-2">
                      <h5 className="font-medium text-gray-300">Full Analysis:</h5>
                      <button
                        onClick={() => handleSimplify(analysisResult.full_analysis)}
                        className="px-3 py-1 bg-green-600 hover:bg-green-700 rounded text-white text-sm transition-colors"
                      >
                        Simplify
                      </button>
                    </div>
                    <div className="bg-gray-600 rounded p-3">
                      <p className="text-gray-200 whitespace-pre-wrap">{analysisResult.full_analysis}</p>
                    </div>
                  </div>
                )}
                
                {simplifiedResult && (
                  <div>
                    <h5 className="font-medium text-gray-300 mb-2">Simplified Analysis:</h5>
                    <div className="bg-gray-600 rounded p-3">
                      <p className="text-gray-200 whitespace-pre-wrap">{simplifiedResult.simplified_text}</p>
                    </div>
                  </div>
                )}
                
                <div className="text-sm text-gray-400 flex justify-between">
                  <span>Confidence: {((analysisResult.confidence_score || 0) * 100).toFixed(1)}%</span>
                  <span>Session: {analysisResult.session_id}</span>
                </div>
              </div>
<<<<<<< HEAD
              
              {response && (
                <div className="mt-4 flex space-x-2">
                  <button 
                    onClick={() => navigator.clipboard.writeText(response)}
                    className="bg-blue-600 text-white py-2 px-4 rounded-lg hover:bg-blue-700 transition-colors text-sm font-medium"
                  >
                    Copy Response
                  </button>
                  <button 
                    onClick={() => setResponse("")}
                    className="bg-slate-700 text-slate-300 py-2 px-4 rounded-lg hover:bg-slate-600 transition-colors text-sm font-medium"
                  >
                    Clear Response
                  </button>
=======
            )}
          </div>
        )}
        
        {streamingData && (
          <div className="mt-4 bg-gray-700 rounded-lg p-4">
            <h4 className="text-md font-semibold text-gray-200 mb-3">Streaming Results</h4>
            <pre className="text-gray-300 text-sm whitespace-pre-wrap max-h-64 overflow-y-auto">
              {streamingData}
            </pre>
          </div>
        )}
      </div>

      <div className="bg-gray-800 rounded-lg p-6">
        <div className="flex justify-between items-center mb-4">
          <h3 className="text-lg font-semibold text-gray-200 flex items-center">
            <FileText className="w-5 h-5 mr-2" />
            Session Insights ({sessionInsights.length})
          </h3>
          <button
            onClick={fetchSessionInsights}
            className="p-2 bg-purple-600 hover:bg-purple-700 rounded-lg transition-colors"
          >
            <RefreshCw className="w-4 h-4" />
          </button>
        </div>
        
        {sessionInsights.length === 0 ? (
          <p className="text-gray-400">No insights collected yet</p>
        ) : (
          <div className="space-y-2 max-h-96 overflow-y-auto">
            {sessionInsights.map((insight, index) => (
              <div key={index} className="bg-gray-700 rounded p-3">
                <div className="flex items-start justify-between">
                  <p className="text-gray-200 flex-1">{insight.insight}</p>
                  <span className={`ml-2 px-2 py-1 rounded text-xs font-medium ${getUrgencyColor(insight.urgency)}`}>
                    {insight.urgency}
                  </span>
>>>>>>> c2fa509d
                </div>
                {insight.context && (
                  <p className="text-gray-400 text-sm mt-1">{insight.context}</p>
                )}
                {insight.timestamp && (
                  <p className="text-gray-500 text-xs mt-1">
                    {new Date(insight.timestamp).toLocaleString()}
                  </p>
                )}
              </div>
            ))}
          </div>
        )}
      </div>
    </div>
  );

  const renderDataTab = () => (
    <div className="space-y-6">
      <div className="bg-gray-800 rounded-lg p-6">
        <div className="flex justify-between items-center mb-4">
          <h3 className="text-lg font-semibold text-gray-200">Meeting Statuses</h3>
          <button
            onClick={fetchMeetingStatuses}
            className="px-4 py-2 bg-purple-600 hover:bg-purple-700 rounded-lg text-white transition-colors"
          >
            Refresh
          </button>
        </div>
        <div className="space-y-2">
          {meetingStatuses.length === 0 ? (
            <p className="text-gray-400">No meeting statuses found</p>
          ) : (
            meetingStatuses.map((status, index) => (
              <div key={index} className="bg-gray-700 rounded p-3 flex justify-between items-center">
                <span className="text-gray-200">{status.status || `Status ${status.id}`}</span>
                <button
                  onClick={() => deleteMeetingStatus(status.id)}
                  className="p-2 bg-red-600 hover:bg-red-700 rounded transition-colors"
                >
                  <Trash2 className="w-4 h-4" />
                </button>
              </div>
            ))
          )}
        </div>
      </div>

      <div className="bg-gray-800 rounded-lg p-6">
        <div className="flex justify-between items-center mb-4">
          <h3 className="text-lg font-semibold text-gray-200">Participants</h3>
          <button
            onClick={fetchParticipants}
            className="px-4 py-2 bg-purple-600 hover:bg-purple-700 rounded-lg text-white transition-colors"
          >
            Refresh
          </button>
        </div>
        <div className="space-y-2">
          {participants.length === 0 ? (
            <p className="text-gray-400">No participants found</p>
          ) : (
            participants.map((participant, index) => (
              <div key={index} className="bg-gray-700 rounded p-3 flex justify-between items-center">
                <span className="text-gray-200">{participant.name || `Participant ${participant.id}`}</span>
                <button
                  onClick={() => deleteParticipant(participant.id)}
                  className="p-2 bg-red-600 hover:bg-red-700 rounded transition-colors"
                >
                  <Trash2 className="w-4 h-4" />
                </button>
              </div>
            ))
          )}
        </div>
      </div>

      <div className="bg-gray-800 rounded-lg p-6">
        <div className="flex justify-between items-center mb-4">
          <h3 className="text-lg font-semibold text-gray-200">Screen Contents</h3>
          <button
            onClick={fetchScreenContents}
            className="px-4 py-2 bg-purple-600 hover:bg-purple-700 rounded-lg text-white transition-colors"
          >
            Refresh
          </button>
        </div>
        <div className="space-y-2">
          {screenContents.length === 0 ? (
            <p className="text-gray-400">No screen contents found</p>
          ) : (
            screenContents.map((content, index) => (
              <div key={index} className="bg-gray-700 rounded p-3 flex justify-between items-center">
                <span className="text-gray-200">{content.content || `Content ${content.id}`}</span>
                <button
                  onClick={() => deleteScreenContent(content.id)}
                  className="p-2 bg-red-600 hover:bg-red-700 rounded transition-colors"
                >
                  <Trash2 className="w-4 h-4" />
                </button>
              </div>
            ))
          )}
        </div>
      </div>

      <div className="bg-gray-800 rounded-lg p-6">
        <div className="flex justify-between items-center mb-4">
          <h3 className="text-lg font-semibold text-gray-200">Meeting Metrics</h3>
          <button
            onClick={fetchMeetingMetrics}
            className="px-4 py-2 bg-purple-600 hover:bg-purple-700 rounded-lg text-white transition-colors"
          >
            Refresh
          </button>
        </div>
        <div className="space-y-2">
          {meetingMetrics.length === 0 ? (
            <p className="text-gray-400">No meeting metrics found</p>
          ) : (
            meetingMetrics.map((metric, index) => (
              <div key={index} className="bg-gray-700 rounded p-3 flex justify-between items-center">
                <span className="text-gray-200">Metrics {metric.id}</span>
                <button
                  onClick={() => deleteMeetingMetrics(metric.id)}
                  className="p-2 bg-red-600 hover:bg-red-700 rounded transition-colors"
                >
                  <Trash2 className="w-4 h-4" />
                </button>
              </div>
            ))
          )}
        </div>
      </div>

      <div className="bg-gray-800 rounded-lg p-6">
        <h3 className="text-lg font-semibold text-gray-200 mb-4">Urgency Levels</h3>
        <div className="flex flex-wrap gap-2">
          {urgencyLevels.map((level, index) => (
            <span
              key={index}
              className={`px-3 py-2 rounded-full text-sm font-medium ${getUrgencyColor(level)}`}
            >
              {level}
            </span>
          ))}
        </div>
      </div>

      <div className="bg-gray-800 rounded-lg p-6">
        <div className="flex justify-between items-center mb-4">
          <h3 className="text-lg font-semibold text-gray-200">Paginated Items</h3>
          <button
            onClick={() => fetchPaginatedItems()}
            className="px-4 py-2 bg-purple-600 hover:bg-purple-700 rounded-lg text-white transition-colors"
          >
            Load Items
          </button>
        </div>
        
        {paginatedData && (
          <div>
            <div className="mb-4">
              <p className="text-gray-300">
                Page {paginatedData.page} of {Math.ceil(paginatedData.total / paginatedData.page_size)}
                ({paginatedData.total} total items)
              </p>
            </div>
            
            <div className="bg-gray-700 rounded p-3 max-h-60 overflow-y-auto mb-4">
              {paginatedData.items.map((item, index) => (
                <div key={index} className="text-gray-300 text-sm py-1 border-b border-gray-600 last:border-b-0">
                  {typeof item === 'string' ? item : JSON.stringify(item)}
                </div>
              ))}
            </div>
            
            <div className="flex gap-2">
              <button
                onClick={() => fetchPaginatedItems(paginatedData.page - 1)}
                disabled={paginatedData.page <= 1}
                className="px-3 py-1 bg-gray-600 hover:bg-gray-700 disabled:opacity-50 disabled:cursor-not-allowed rounded text-white transition-colors"
              >
                Previous
              </button>
              
              <button
                onClick={() => fetchPaginatedItems(paginatedData.page + 1)}
                disabled={paginatedData.page >= Math.ceil(paginatedData.total / paginatedData.page_size)}
                className="px-3 py-1 bg-gray-600 hover:bg-gray-700 disabled:opacity-50 disabled:cursor-not-allowed rounded text-white transition-colors"
              >
                Next
              </button>
            </div>
          </div>
        )}
      </div>
    </div>
  );

  return (
    <div style={{ fontFamily: 'system-ui, -apple-system, sans-serif', backgroundColor: '#1E1E2F', minHeight: '100vh', color: '#F8FAFC' }}>
      <div className="container mx-auto px-4 py-8" style={{ maxWidth: '1400px' }}>
        <div className="text-center mb-8">
          <h1 className="text-3xl font-bold text-white mb-2">Meeting Analysis Dashboard</h1>
          <p className="text-gray-400">AI-powered meeting screenshot analysis and insights</p>
        </div>

        {renderHealthStatus()}

        <div className="flex justify-center mb-8">
          <div className="bg-gray-800 rounded-lg p-1 flex space-x-1">
            <button
              onClick={() => setActiveTab('analyze')}
              className={`px-6 py-2 rounded-lg font-medium transition-colors ${
                activeTab === 'analyze'
                  ? 'bg-purple-600 text-white'
                  : 'text-gray-400 hover:text-white'
              }`}
            >
              Analysis
            </button>
            
            <button
              onClick={() => setActiveTab('data')}
              className={`px-6 py-2 rounded-lg font-medium transition-colors ${
                activeTab === 'data'
                  ? 'bg-purple-600 text-white'
                  : 'text-gray-400 hover:text-white'
              }`}
            >
              Data Management
            </button>
          </div>
        </div>

        <div className="max-w-6xl mx-auto">
          {activeTab === 'analyze' && renderAnalysisTab()}
          {activeTab === 'data' && renderDataTab()}
        </div>
      </div>
    </div>
  );
};

export default MeetingAnalysisDashboard;<|MERGE_RESOLUTION|>--- conflicted
+++ resolved
@@ -1,88 +1,7 @@
-<<<<<<< HEAD
-import { useState } from "react";
-import { sendQuickReply } from "./quickRespondUtils";
-import { Activity, Send, MessageCircle, Sparkles } from 'lucide-react';
-import { QuickRespond } from "../../services/aiService";
-
-export default function QuickRespond() {
-  const [input, setInput] = useState("");
-  const [response, setResponse] = useState("");
-  const [loading, setLoading] = useState(false);
-
-  async function handleSend() {
-    if (!input.trim()) return;
-    setLoading(true);
-    const reply = await sendQuickReply(input);
-    setResponse(reply);
-    setLoading(false);
-  }
-
-  const handleKeyPress = (e) => {
-    if (e.key === 'Enter' && !e.shiftKey) {
-      e.preventDefault();
-      handleSend();
-    }
-  };
-
-  // Simplify a response
-  async function handleSimplify() {
-    if (!response) return;
-    setLoading(true);
-    try {
-      const res = await fetch(`${BASE_URL}/simplify`, {
-        method: "POST",
-        headers: { "Content-Type": "application/json" },
-        body: JSON.stringify({ original_analysis: response })
-      });
-      const data = await res.json();
-      setResponse(data.simplified_text);
-    } catch (err) {
-      console.error("Simplify failed:", err);
-    } finally {
-      setLoading(false);
-=======
 import React, { useState, useRef, useEffect } from 'react';
-import { Upload, Play, Square, Settings, Users, BarChart3, Clock, AlertTriangle, CheckCircle, XCircle, Camera, Mic, FileText, Download, RefreshCw, Trash2, Plus } from 'lucide-react';
-import { QuickRespond } from '../../services/aiService';
-import {MeetingAnalysisService } from './quickRespondUtils.js';
-
-const meetingService = new MeetingAnalysisService();
-
-// Example: quickRespond
-meetingService.quickRespond({ text: "Summarize this meeting" })
-  .then(response => {
-    console.log("Quick respond result:", response);
-  })
-  .catch(err => {
-    console.error("Quick respond error:", err);
-  });
-
-// Example: analyze a screenshot (assume you have a File object `screenshotFile`)
-meetingService.analyzeScreenshot(screenshotFile, "Meeting about product launch")
-  .then(result => {
-    console.log("Screenshot analysis result:", result);
-  })
-  .catch(err => {
-    console.error("Screenshot analysis error:", err);
-  });
-
-// Example: batch analyze multiple screenshots (assume you have FileList `files`)
-meetingService.batchAnalyzeScreenshots(files, "Weekly team meeting")
-  .then(batchResult => {
-    console.log("Batch analysis result:", batchResult);
-  })
-  .catch(err => {
-    console.error("Batch analysis error:", err);
-  });
-
-QuickRespond("This is my user prompt")
-  .then(response => {
-    console.log("API Response:", response);
-  })
-  .catch(err => {
-    console.error("API Error:", err);
-  });
-
+import { Upload, Play, Square, Settings, Users, BarChart3, Clock, AlertTriangle, CheckCircle, XCircle, Camera, Mic, FileText, Download, RefreshCw } from 'lucide-react';
+
+// Main Dashboard Component
 const MeetingAnalysisDashboard = () => {
   const [activeTab, setActiveTab] = useState('analyze');
   const [isAnalyzing, setIsAnalyzing] = useState(false);
@@ -90,136 +9,64 @@
   const [healthStatus, setHealthStatus] = useState(null);
   const [meetingContext, setMeetingContext] = useState('');
   const [audioTranscript, setAudioTranscript] = useState('');
+  const [batchResults, setBatchResults] = useState([]);
+  const [configs, setConfigs] = useState({
+    ollama: [],
+    quickRespond: [],
+    modelPrompts: []
+  });
+  const [urgencyLevels, setUrgencyLevels] = useState([]);
+  const [paginatedData, setPaginatedData] = useState(null);
   const [streamingData, setStreamingData] = useState('');
   const [isStreaming, setIsStreaming] = useState(false);
-  const [sessionInsights, setSessionInsights] = useState([]);
-  const [simplifiedResult, setSimplifiedResult] = useState(null);
-  
-  // CRUD States
-  const [meetingStatuses, setMeetingStatuses] = useState([]);
-  const [participants, setParticipants] = useState([]);
-  const [screenContents, setScreenContents] = useState([]);
-  const [meetingMetrics, setMeetingMetrics] = useState([]);
-  const [urgencyLevels, setUrgencyLevels] = useState([]);
-  const [paginatedData, setPaginatedData] = useState(null);
   
   const fileInputRef = useRef(null);
-
-  const BASE_URL = 'http://localhost:8000';
-
+  const batchFileInputRef = useRef(null);
+
+  // Initialize component
   useEffect(() => {
     checkHealth();
-    fetchSessionInsights();
     fetchUrgencyLevels();
-    fetchAllData();
+    fetchConfigs();
   }, []);
 
-  // ============================================================================
-  // CORE API FUNCTIONS
-  // ============================================================================
-
-  const checkHealth = async () => {
-    try {
-      const response = await fetch(`${BASE_URL}/health`);
-      const data = await response.json();
-      setHealthStatus(data);
-    } catch (error) {
-      console.error('Health check failed:', error);
-      setHealthStatus({ status: 'error', error: error.message });
->>>>>>> c2fa509d
-    }
-  }
-
-<<<<<<< HEAD
-  // Run advanced analysis
-  async function handleAdvancedAnalysis() {
-    setLoading(true);
-    try {
-      const res = await fetch(`${BASE_URL}/advanced`, {
-        method: "POST",
-        headers: { "Content-Type": "application/json" },
-        body: JSON.stringify({ prompt: input })
-      });
-      const data = await res.json();
-      setResponse(data.full_analysis);
-    } catch (err) {
-      console.error("Advanced analysis failed:", err);
-    } finally {
-      setLoading(false);
-=======
-  const fetchSessionInsights = async () => {
-    try {
-      const response = await fetch(`${BASE_URL}/api/v1/session/insights`);
-      const data = await response.json();
-      setSessionInsights(data.insights || []);
-    } catch (error) {
-      console.error('Failed to fetch session insights:', error);
->>>>>>> c2fa509d
-    }
-  }
-
-<<<<<<< HEAD
-  // Health check
-  async function checkHealth() {
-    try {
-      const res = await fetch(`${BASE_URL}/health`);
-      const data = await res.json();
-      alert(`Service status: ${data.status}, response time: ${data.response_time_ms}ms`);
-    } catch (err) {
-      console.error("Health check failed:", err);
-=======
-  const fetchUrgencyLevels = async () => {
-    try {
-      const response = await fetch(`${BASE_URL}/api/urgency-levels`);
-      const data = await response.json();
-      setUrgencyLevels(data);
-    } catch (error) {
-      console.error('Failed to fetch urgency levels:', error);
->>>>>>> c2fa509d
-    }
-  }
-
-<<<<<<< HEAD
-  // ================= Extra Routes =================
-=======
-  // ============================================================================
-  // ANALYSIS ENDPOINTS
-  // ============================================================================
-
-  const handleFileAnalysis = async (file) => {
-    if (!file) return;
-
-    setIsAnalyzing(true);
-    setAnalysisResult(null);
->>>>>>> c2fa509d
-
-  // Batch analysis
-  async function handleBatchAnalysis(files) {
-    setLoading(true);
-    try {
+  // API Service Functions
+  const apiService = {
+    baseUrl: 'http://localhost:8000/api/quick-respond',
+    
+    async request(endpoint, options = {}) {
+      const url = `${this.baseUrl}${endpoint}`;
+      const config = {
+        headers: {
+          'Content-Type': 'application/json',
+          ...options.headers
+        },
+        ...options
+      };
+      
+      try {
+        const response = await fetch(url, config);
+        if (!response.ok) {
+          throw new Error(`HTTP error! status: ${response.status}`);
+        }
+        return await response.json();
+      } catch (error) {
+        console.error('API request failed:', error);
+        throw error;
+      }
+    },
+
+    async uploadFile(endpoint, file, additionalData = {}) {
       const formData = new FormData();
-<<<<<<< HEAD
-      files.forEach((file) => formData.append("screenshots", file));
-      const res = await fetch(`${BASE_URL}/batch-analyze`, {
-        method: "POST",
-        body: formData,
-      });
-      const data = await res.json();
-      setResponse(JSON.stringify(data.batch_results, null, 2));
-    } catch (err) {
-      console.error("Batch analysis failed:", err);
-=======
       formData.append('screenshot', file);
       
-      if (meetingContext) {
-        formData.append('meeting_context', meetingContext);
-      }
-      
-      if (audioTranscript) {
-        formData.append('audio_transcript', audioTranscript);
-      }
-
-      const response = await fetch(`${BASE_URL}/api/v1/quick-respond/analyze-screenshot`, {
+      Object.keys(additionalData).forEach(key => {
+        if (additionalData[key] !== null && additionalData[key] !== undefined) {
+          formData.append(key, additionalData[key]);
+        }
+      });
+
+      const response = await fetch(`${this.baseUrl}${endpoint}`, {
         method: 'POST',
         body: formData
       });
@@ -227,47 +74,21 @@
       if (!response.ok) {
         throw new Error(`HTTP error! status: ${response.status}`);
       }
-
-      const result = await response.json();
-      setAnalysisResult(result);
       
-      await fetchSessionInsights();
-    } catch (error) {
-      console.error('Analysis failed:', error);
-      setAnalysisResult({ error: error.message });
->>>>>>> c2fa509d
-    } finally {
-      setLoading(false);
-    }
-  }
-
-  // Analyze screenshot
-  async function handleAnalyzeScreenshot(file) {
-    setLoading(true);
-    try {
+      return await response.json();
+    },
+
+    async streamAnalysis(file, additionalData = {}) {
       const formData = new FormData();
-<<<<<<< HEAD
-      formData.append("screenshot", file);
-      const res = await fetch(`${BASE_URL}/analyze-screenshot`, {
-        method: "POST",
-        body: formData,
-      });
-      const data = await res.json();
-      setResponse(data.full_analysis || JSON.stringify(data));
-    } catch (err) {
-      console.error("Screenshot analysis failed:", err);
-=======
       formData.append('screenshot', file);
       
-      if (meetingContext) {
-        formData.append('meeting_context', meetingContext);
-      }
-      
-      if (audioTranscript) {
-        formData.append('audio_transcript', audioTranscript);
-      }
-
-      const response = await fetch(`${BASE_URL}/api/v1/quick-respond/analyze-screenshot/stream`, {
+      Object.keys(additionalData).forEach(key => {
+        if (additionalData[key] !== null && additionalData[key] !== undefined) {
+          formData.append(key, additionalData[key]);
+        }
+      });
+
+      const response = await fetch(`${this.baseUrl}/analyze-screenshot/stream`, {
         method: 'POST',
         body: formData
       });
@@ -275,6 +96,81 @@
       if (!response.ok) {
         throw new Error(`HTTP error! status: ${response.status}`);
       }
+
+      return response;
+    }
+  };
+
+  // Handler Functions
+  const checkHealth = async () => {
+    try {
+      const health = await apiService.request('/health');
+      setHealthStatus(health);
+    } catch (error) {
+      console.error('Health check failed:', error);
+      setHealthStatus({ status: 'error', error: error.message });
+    }
+  };
+
+  const fetchUrgencyLevels = async () => {
+    try {
+      const levels = await apiService.request('/urgency-levels');
+      setUrgencyLevels(levels);
+    } catch (error) {
+      console.error('Failed to fetch urgency levels:', error);
+    }
+  };
+
+  const fetchConfigs = async () => {
+    try {
+      const [ollama, quickRespond, modelPrompts] = await Promise.all([
+        apiService.request('/ollama-config'),
+        apiService.request('/quick-respond-config'),
+        apiService.request('/model-prompts')
+      ]);
+      
+      setConfigs({
+        ollama,
+        quickRespond,
+        modelPrompts
+      });
+    } catch (error) {
+      console.error('Failed to fetch configs:', error);
+    }
+  };
+
+  const handleFileAnalysis = async (file) => {
+    if (!file) return;
+
+    setIsAnalyzing(true);
+    setAnalysisResult(null);
+
+    try {
+      const result = await apiService.uploadFile('/analyze-screenshot', file, {
+        meeting_context: meetingContext,
+        audio_transcript: audioTranscript
+      });
+      
+      setAnalysisResult(result);
+    } catch (error) {
+      console.error('Analysis failed:', error);
+      setAnalysisResult({ error: error.message });
+    } finally {
+      setIsAnalyzing(false);
+    }
+  };
+
+  const handleStreamingAnalysis = async (file) => {
+    if (!file) return;
+
+    setIsStreaming(true);
+    setStreamingData('');
+
+    try {
+      const response = await apiService.streamAnalysis(file, {
+        meeting_context: meetingContext,
+        audio_transcript: audioTranscript
+      });
 
       const reader = response.body.getReader();
       const decoder = new TextDecoder();
@@ -292,7 +188,7 @@
               const data = JSON.parse(line.slice(6));
               setStreamingData(prev => prev + JSON.stringify(data, null, 2) + '\n');
             } catch (e) {
-              console.error('Failed to parse streaming data:', e);
+              // Skip invalid JSON
             }
           }
         }
@@ -300,52 +196,30 @@
     } catch (error) {
       console.error('Streaming failed:', error);
       setStreamingData(`Error: ${error.message}`);
->>>>>>> c2fa509d
     } finally {
       setLoading(false);
     }
-<<<<<<< HEAD
   }
 
-  // Update meeting context
-  async function handleUpdateContext(contextText) {
-    try {
-      const res = await fetch(`${BASE_URL}/context/update`, {
-        method: "POST",
-        headers: { "Content-Type": "application/json" },
-        body: JSON.stringify({ context: contextText }),
-      });
-      const data = await res.json();
-      alert(data.message);
-    } catch (err) {
-      console.error("Update context failed:", err);
-    }
-  }
-
-  // Clear meeting context
-  async function handleClearContext() {
-    try {
-      const res = await fetch(`${BASE_URL}/context/clear`, { method: "DELETE" });
-      const data = await res.json();
-      alert(data.message);
-    } catch (err) {
-      console.error("Clear context failed:", err);
-    }
-  }
-=======
-  };
-
-  const handleSimplify = async (analysisText) => {
-    try {
-      const response = await fetch(`${BASE_URL}/api/v1/simplify`, {
+  const handleBatchAnalysis = async (files) => {
+    if (!files || files.length === 0) return;
+
+    setIsAnalyzing(true);
+    setBatchResults([]);
+
+    try {
+      const formData = new FormData();
+      Array.from(files).forEach(file => {
+        formData.append('screenshots', file);
+      });
+      
+      if (meetingContext) {
+        formData.append('meeting_context', meetingContext);
+      }
+
+      const response = await fetch(`${apiService.baseUrl}/batch-analyze`, {
         method: 'POST',
-        headers: {
-          'Content-Type': 'application/json'
-        },
-        body: JSON.stringify({
-          original_analysis: analysisText,
-          simplification_level: 1
-        })
+        body: formData
       });
 
       if (!response.ok) {
@@ -353,106 +227,16 @@
       }
 
       const result = await response.json();
-      setSimplifiedResult(result);
-    } catch (error) {
-      console.error('Simplification failed:', error);
-      alert('Failed to simplify analysis: ' + error.message);
-    }
-  };
-
-  // ============================================================================
-  // MEETING CONTEXT ENDPOINTS
-  // ============================================================================
-
-  const updateMeetingContext = async () => {
-    try {
-      const contextData = {
-        meeting_title: "Current Meeting",
-        participants: [],
-        agenda: meetingContext,
-        meeting_type: "general",
-        expected_duration: 60
-      };
-
-      const response = await fetch(`${BASE_URL}/api/v1/meeting/context`, {
-        method: 'POST',
-        headers: {
-          'Content-Type': 'application/json'
-        },
-        body: JSON.stringify(contextData)
-      });
-
-      if (!response.ok) {
-        throw new Error(`HTTP error! status: ${response.status}`);
-      }
-
-      const result = await response.json();
-      alert(result.message || 'Meeting context updated successfully!');
-    } catch (error) {
-      console.error('Failed to update context:', error);
-      alert('Failed to update meeting context: ' + error.message);
-    }
-  };
-
-  const getMeetingContext = async () => {
-    try {
-      const response = await fetch(`${BASE_URL}/api/v1/meeting/context`);
-      
-      if (!response.ok) {
-        throw new Error(`HTTP error! status: ${response.status}`);
-      }
-
-      const result = await response.json();
-      console.log('Current meeting context:', result);
-      
-      if (result.meeting_context) {
-        setMeetingContext(result.meeting_context.agenda || '');
-      }
-      
-      if (result.session_insights) {
-        setSessionInsights(result.session_insights);
-      }
-    } catch (error) {
-      console.error('Failed to get context:', error);
-      alert('Failed to get meeting context: ' + error.message);
-    }
-  };
-
-  const clearMeetingContext = async () => {
-    try {
-      const response = await fetch(`${BASE_URL}/api/v1/meeting/context`, {
-        method: 'DELETE'
-      });
->>>>>>> c2fa509d
-
-
-<<<<<<< HEAD
-=======
-      const result = await response.json();
-      setMeetingContext('');
-      setAudioTranscript('');
-      setSessionInsights([]);
-      alert(result.message || 'Meeting context cleared successfully!');
-    } catch (error) {
-      console.error('Failed to clear context:', error);
-      alert('Failed to clear meeting context: ' + error.message);
-    }
-  };
->>>>>>> c2fa509d
-
-  // ============================================================================
-  // CRUD OPERATIONS - MEETING STATUS
-  // ============================================================================
-
-  const fetchMeetingStatuses = async () => {
-    try {
-      const response = await fetch(`${BASE_URL}/api/meeting_status/`);
-      const data = await response.json();
-      setMeetingStatuses(data);
-    } catch (error) {
-      console.error('Failed to fetch meeting statuses:', error);
-    }
-  };
+      setBatchResults(result.batch_results || []);
+    } catch (error) {
+      console.error('Batch analysis failed:', error);
+      setBatchResults([{ error: error.message }]);
+    } finally {
+      setIsAnalyzing(false);
+    }
+  }
+
+
 
   const createMeetingStatus = async (statusData) => {
     try {
@@ -695,102 +479,14 @@
             </div>
           ))}
         </div>
-
-<<<<<<< HEAD
-        {/* Main Content Grid */}
-        <div className="grid grid-cols-1 xl:grid-cols-3 gap-6">
-          {/* Input Section */}
-          <div className="xl:col-span-2 space-y-6">
-            <div className="bg-slate-800/50 backdrop-blur p-6 rounded-xl border border-slate-700">
-              <h3 className="text-xl font-semibold mb-4 text-slate-200 flex items-center">
-                <MessageCircle className="mr-3" size={20} />
-                Compose Response
-              </h3>
-              
-              <div className="space-y-4">
-                <div>
-                  <label className="text-slate-300 text-sm mb-2 block">Your Message</label>
-                  <textarea
-                    placeholder="Type your answer or response here..."
-                    value={input}
-                    onChange={(e) => setInput(e.target.value)}
-                    onKeyPress={handleKeyPress}
-                    rows={8}
-                    className="w-full bg-slate-900/80 border border-slate-600 rounded-lg px-4 py-3 text-slate-100 placeholder-slate-500 focus:border-green-500 focus:ring-2 focus:ring-green-500/20 focus:outline-none transition-colors resize-none"
-                  />
-                  <div className="flex justify-between mt-2">
-                    <span className="text-slate-500 text-xs">Press Enter to send, Shift+Enter for new line</span>
-                    <span className="text-slate-500 text-xs">{input.length} characters</span>
-                  </div>
-                </div>
-
-                <div className="flex space-x-3">
-                  <button 
-                    onClick={handleSend} 
-                    disabled={loading || !input.trim()}
-                    className="flex-1 bg-gradient-to-r from-green-600 to-green-700 text-white py-3 px-6 rounded-lg hover:from-green-700 hover:to-green-800 transition-all flex items-center justify-center space-x-2 font-medium disabled:opacity-50 disabled:cursor-not-allowed"
-                  >
-                    {loading ? (
-                      <>
-                        <div className="w-4 h-4 border-2 border-white/30 border-t-white rounded-full animate-spin"></div>
-                        <span>Processing...</span>
-                      </>
-                    ) : (
-                      <>
-                        <Send size={18} />
-                        <span>Send Response</span>
-                      </>
-                    )}
-                  </button>
-                  
-                  <button 
-                    onClick={() => {setInput(""); setResponse("");}}
-                    className="bg-slate-700 text-slate-300 py-3 px-6 rounded-lg hover:bg-slate-600 transition-colors font-medium"
-                  >
-                    Clear
-                  </button>
-                </div>
-              </div>
-            </div>
-
-            {/* Quick Actions */}
-            <div className="bg-slate-800/50 backdrop-blur p-6 rounded-xl border border-slate-700">
-              <h3 className="text-lg font-semibold mb-4 text-slate-200">Quick Templates</h3>
-              <div className="grid grid-cols-2 gap-3">
-                {[
-                  "Thank you for your question...",
-                  "I understand your concern...",
-                  "Let me clarify that point...",
-                  "That's an excellent observation..."
-                ].map((template, index) => (
-                  <button
-                    key={index}
-                    onClick={() => setInput(template)}
-                    className="text-left p-3 bg-slate-900/50 hover:bg-slate-700/50 rounded-lg transition-colors text-slate-300 text-sm border border-slate-700 hover:border-slate-600"
-                  >
-                    {template}
-                  </button>
-                ))}
-              </div>
-            </div>
-          </div>
-
-          {/* Response Section */}
-          <div className="space-y-6">
-            <div className="bg-slate-800/50 backdrop-blur p-6 rounded-xl border border-slate-700">
-              <h3 className="text-lg font-semibold mb-4 text-slate-200 flex items-center">
-                <Sparkles className="mr-2" size={20} />
-                AI Response
-              </h3>
-              
-              <div className="bg-slate-900/80 p-4 rounded-lg min-h-64 max-h-96 overflow-y-auto border border-slate-700">
-                {loading ? (
-                  <div className="flex flex-col items-center justify-center py-8">
-                    <div className="w-8 h-8 border-4 border-green-600/30 border-t-green-600 rounded-full animate-spin mb-4"></div>
-                    <p className="text-slate-400 text-sm">AI is generating your response...</p>
-=======
+      )}
+    </div>
+  );
+
+  // Render Analysis Tab
   const renderAnalysisTab = () => (
     <div className="space-y-6">
+      {/* Context Inputs */}
       <div className="bg-gray-800 rounded-lg p-6">
         <h3 className="text-lg font-semibold text-gray-200 mb-4">Meeting Context</h3>
         
@@ -824,17 +520,15 @@
         
         <div className="flex gap-2 mt-4">
           <button
-            onClick={updateMeetingContext}
+            onClick={() => updateMeetingContext({
+              meeting_title: "Current Meeting",
+              participants: [],
+              agenda: meetingContext,
+              meeting_type: "general"
+            })}
             className="px-4 py-2 bg-purple-600 hover:bg-purple-700 rounded-lg text-white transition-colors"
           >
             Update Context
-          </button>
-          
-          <button
-            onClick={getMeetingContext}
-            className="px-4 py-2 bg-blue-600 hover:bg-blue-700 rounded-lg text-white transition-colors"
-          >
-            Get Context
           </button>
           
           <button
@@ -846,6 +540,7 @@
         </div>
       </div>
 
+      {/* Single Screenshot Analysis */}
       <div className="bg-gray-800 rounded-lg p-6">
         <h3 className="text-lg font-semibold text-gray-200 mb-4 flex items-center">
           <Camera className="w-5 h-5 mr-2" />
@@ -874,9 +569,8 @@
             onClick={() => {
               const file = fileInputRef.current?.files[0];
               if (file) handleStreamingAnalysis(file);
-              else alert('Please select a file first');
             }}
-            disabled={isStreaming}
+            disabled={isStreaming || !fileInputRef.current?.files[0]}
             className="flex items-center px-4 py-2 bg-blue-600 hover:bg-blue-700 disabled:opacity-50 disabled:cursor-not-allowed rounded-lg text-white transition-colors"
           >
             <Play className="w-4 h-4 mr-2" />
@@ -894,6 +588,7 @@
               </div>
             ) : (
               <div className="space-y-4">
+                {/* Key Insights */}
                 {analysisResult.key_insights && analysisResult.key_insights.length > 0 && (
                   <div>
                     <h5 className="font-medium text-gray-300 mb-2">Key Insights:</h5>
@@ -912,7 +607,6 @@
                         </div>
                       ))}
                     </div>
->>>>>>> c2fa509d
                   </div>
                 )}
                 
@@ -947,27 +641,11 @@
                   <span>Session: {analysisResult.session_id}</span>
                 </div>
               </div>
-<<<<<<< HEAD
-              
-              {response && (
-                <div className="mt-4 flex space-x-2">
-                  <button 
-                    onClick={() => navigator.clipboard.writeText(response)}
-                    className="bg-blue-600 text-white py-2 px-4 rounded-lg hover:bg-blue-700 transition-colors text-sm font-medium"
-                  >
-                    Copy Response
-                  </button>
-                  <button 
-                    onClick={() => setResponse("")}
-                    className="bg-slate-700 text-slate-300 py-2 px-4 rounded-lg hover:bg-slate-600 transition-colors text-sm font-medium"
-                  >
-                    Clear Response
-                  </button>
-=======
             )}
           </div>
         )}
         
+        {/* Streaming Results */}
         {streamingData && (
           <div className="mt-4 bg-gray-700 rounded-lg p-4">
             <h4 className="text-md font-semibold text-gray-200 mb-3">Streaming Results</h4>
@@ -978,40 +656,57 @@
         )}
       </div>
 
+      {/* Batch Analysis */}
       <div className="bg-gray-800 rounded-lg p-6">
-        <div className="flex justify-between items-center mb-4">
-          <h3 className="text-lg font-semibold text-gray-200 flex items-center">
-            <FileText className="w-5 h-5 mr-2" />
-            Session Insights ({sessionInsights.length})
-          </h3>
-          <button
-            onClick={fetchSessionInsights}
-            className="p-2 bg-purple-600 hover:bg-purple-700 rounded-lg transition-colors"
-          >
-            <RefreshCw className="w-4 h-4" />
-          </button>
-        </div>
+        <h3 className="text-lg font-semibold text-gray-200 mb-4 flex items-center">
+          <FileText className="w-5 h-5 mr-2" />
+          Batch Analysis
+        </h3>
         
-        {sessionInsights.length === 0 ? (
-          <p className="text-gray-400">No insights collected yet</p>
-        ) : (
-          <div className="space-y-2 max-h-96 overflow-y-auto">
-            {sessionInsights.map((insight, index) => (
-              <div key={index} className="bg-gray-700 rounded p-3">
-                <div className="flex items-start justify-between">
-                  <p className="text-gray-200 flex-1">{insight.insight}</p>
-                  <span className={`ml-2 px-2 py-1 rounded text-xs font-medium ${getUrgencyColor(insight.urgency)}`}>
-                    {insight.urgency}
+        <input
+          type="file"
+          ref={batchFileInputRef}
+          className="hidden"
+          accept="image/*"
+          multiple
+          onChange={(e) => e.target.files.length > 0 && handleBatchAnalysis(e.target.files)}
+        />
+        
+        <button
+          onClick={() => batchFileInputRef.current?.click()}
+          disabled={isAnalyzing}
+          className="flex items-center px-4 py-2 bg-purple-600 hover:bg-purple-700 disabled:opacity-50 disabled:cursor-not-allowed rounded-lg text-white transition-colors"
+        >
+          <Upload className="w-4 h-4 mr-2" />
+          {isAnalyzing ? 'Processing...' : 'Upload Multiple Screenshots'}
+        </button>
+        
+        {batchResults.length > 0 && (
+          <div className="mt-4 space-y-3">
+            <h4 className="text-md font-semibold text-gray-200">Batch Results</h4>
+            {batchResults.map((result, index) => (
+              <div key={index} className="bg-gray-700 rounded-lg p-3">
+                <div className="flex justify-between items-center mb-2">
+                  <span className="text-gray-300 font-medium">
+                    {result.filename || `Screenshot ${index + 1}`}
                   </span>
->>>>>>> c2fa509d
                 </div>
-                {insight.context && (
-                  <p className="text-gray-400 text-sm mt-1">{insight.context}</p>
-                )}
-                {insight.timestamp && (
-                  <p className="text-gray-500 text-xs mt-1">
-                    {new Date(insight.timestamp).toLocaleString()}
-                  </p>
+                
+                {result.error ? (
+                  <p className="text-red-400">Error: {result.error}</p>
+                ) : result.analysis && (
+                  <div className="text-gray-200 text-sm">
+                    <p className="mb-2">{result.analysis.full_analysis}</p>
+                    {result.analysis.key_insights && result.analysis.key_insights.length > 0 && (
+                      <div className="flex flex-wrap gap-1">
+                        {result.analysis.key_insights.map((insight, i) => (
+                          <span key={i} className="px-2 py-1 bg-gray-600 rounded text-xs">
+                            {insight.insight}
+                          </span>
+                        ))}
+                      </div>
+                    )}
+                  </div>
                 )}
               </div>
             ))}

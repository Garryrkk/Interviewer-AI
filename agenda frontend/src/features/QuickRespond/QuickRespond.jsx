--- conflicted
+++ resolved
@@ -1,11 +1,7 @@
-<<<<<<< HEAD
 import { useState } from "react";
 import { sendQuickReply } from "./quickRespondUtils";
 import { Activity, Send, MessageCircle, Sparkles } from 'lucide-react';
 import { QuickRespond } from "../../services/aiService";
-
-
-const BASE_URL = "http://localhost:8000/api/quick-respond";
 
 export default function QuickRespond() {
   const [input, setInput] = useState("");
@@ -20,7 +16,6 @@
     setLoading(false);
   }
 
-
   const handleKeyPress = (e) => {
     if (e.key === 'Enter' && !e.shiftKey) {
       e.preventDefault();
@@ -143,258 +138,6 @@
   }
 
 
-
-  return (
-    <div className="min-h-screen bg-gradient-to-br from-slate-900 via-slate-800 to-slate-900 text-slate-100 p-8">
-      <div className="max-w-4xl mx-auto space-y-6">
-        {/* Header */}
-        <div className="flex items-center justify-between">
-          <div className="flex items-center space-x-4">
-            <div className="w-12 h-12 bg-gradient-to-r from-green-600 to-green-700 rounded-xl flex items-center justify-center">
-              <Activity size={24} className="text-white" />
-            </div>
-            <div>
-              <h1 className="text-3xl font-bold text-slate-100">Quick Response</h1>
-              <p className="text-slate-400">AI-Powered Instant Reply System</p>
-            </div>
-=======
-import React, { useState, useRef, useEffect } from 'react';
-import { Upload, Play, Square, Settings, Users, BarChart3, Clock, AlertTriangle, CheckCircle, XCircle, Camera, Mic, FileText, Download, RefreshCw } from 'lucide-react';
-
-// Main Dashboard Component
-const MeetingAnalysisDashboard = () => {
-  const [activeTab, setActiveTab] = useState('analyze');
-  const [isAnalyzing, setIsAnalyzing] = useState(false);
-  const [analysisResult, setAnalysisResult] = useState(null);
-  const [healthStatus, setHealthStatus] = useState(null);
-  const [meetingContext, setMeetingContext] = useState('');
-  const [audioTranscript, setAudioTranscript] = useState('');
-  const [batchResults, setBatchResults] = useState([]);
-  const [configs, setConfigs] = useState({
-    ollama: [],
-    quickRespond: [],
-    modelPrompts: []
-  });
-  const [urgencyLevels, setUrgencyLevels] = useState([]);
-  const [paginatedData, setPaginatedData] = useState(null);
-  const [streamingData, setStreamingData] = useState('');
-  const [isStreaming, setIsStreaming] = useState(false);
-  
-  const fileInputRef = useRef(null);
-  const batchFileInputRef = useRef(null);
-
-  // Initialize component
-  useEffect(() => {
-    checkHealth();
-    fetchUrgencyLevels();
-    fetchConfigs();
-  }, []);
-
-  // API Service Functions
-  const apiService = {
-    baseUrl: 'http://localhost:8000/api/quick-respond',
-    
-    async request(endpoint, options = {}) {
-      const url = `${this.baseUrl}${endpoint}`;
-      const config = {
-        headers: {
-          'Content-Type': 'application/json',
-          ...options.headers
-        },
-        ...options
-      };
-      
-      try {
-        const response = await fetch(url, config);
-        if (!response.ok) {
-          throw new Error(`HTTP error! status: ${response.status}`);
-        }
-        return await response.json();
-      } catch (error) {
-        console.error('API request failed:', error);
-        throw error;
-      }
-    },
-
-    async uploadFile(endpoint, file, additionalData = {}) {
-      const formData = new FormData();
-      formData.append('screenshot', file);
-      
-      Object.keys(additionalData).forEach(key => {
-        if (additionalData[key] !== null && additionalData[key] !== undefined) {
-          formData.append(key, additionalData[key]);
-        }
-      });
-
-      const response = await fetch(`${this.baseUrl}${endpoint}`, {
-        method: 'POST',
-        body: formData
-      });
-
-      if (!response.ok) {
-        throw new Error(`HTTP error! status: ${response.status}`);
-      }
-      
-      return await response.json();
-    },
-
-    async streamAnalysis(file, additionalData = {}) {
-      const formData = new FormData();
-      formData.append('screenshot', file);
-      
-      Object.keys(additionalData).forEach(key => {
-        if (additionalData[key] !== null && additionalData[key] !== undefined) {
-          formData.append(key, additionalData[key]);
-        }
-      });
-
-      const response = await fetch(`${this.baseUrl}/analyze-screenshot/stream`, {
-        method: 'POST',
-        body: formData
-      });
-
-      if (!response.ok) {
-        throw new Error(`HTTP error! status: ${response.status}`);
-      }
-
-      return response;
-    }
-  };
-
-  // Handler Functions
-  const checkHealth = async () => {
-    try {
-      const health = await apiService.request('/health');
-      setHealthStatus(health);
-    } catch (error) {
-      console.error('Health check failed:', error);
-      setHealthStatus({ status: 'error', error: error.message });
-    }
-  };
-
-  const fetchUrgencyLevels = async () => {
-    try {
-      const levels = await apiService.request('/urgency-levels');
-      setUrgencyLevels(levels);
-    } catch (error) {
-      console.error('Failed to fetch urgency levels:', error);
-    }
-  };
-
-  const fetchConfigs = async () => {
-    try {
-      const [ollama, quickRespond, modelPrompts] = await Promise.all([
-        apiService.request('/ollama-config'),
-        apiService.request('/quick-respond-config'),
-        apiService.request('/model-prompts')
-      ]);
-      
-      setConfigs({
-        ollama,
-        quickRespond,
-        modelPrompts
-      });
-    } catch (error) {
-      console.error('Failed to fetch configs:', error);
-    }
-  };
-
-  const handleFileAnalysis = async (file) => {
-    if (!file) return;
-
-    setIsAnalyzing(true);
-    setAnalysisResult(null);
-
-    try {
-      const result = await apiService.uploadFile('/analyze-screenshot', file, {
-        meeting_context: meetingContext,
-        audio_transcript: audioTranscript
-      });
-      
-      setAnalysisResult(result);
-    } catch (error) {
-      console.error('Analysis failed:', error);
-      setAnalysisResult({ error: error.message });
-    } finally {
-      setIsAnalyzing(false);
-    }
-  };
-
-  const handleStreamingAnalysis = async (file) => {
-    if (!file) return;
-
-    setIsStreaming(true);
-    setStreamingData('');
-
-    try {
-      const response = await apiService.streamAnalysis(file, {
-        meeting_context: meetingContext,
-        audio_transcript: audioTranscript
-      });
-
-      const reader = response.body.getReader();
-      const decoder = new TextDecoder();
-
-      while (true) {
-        const { value, done } = await reader.read();
-        if (done) break;
-
-        const chunk = decoder.decode(value);
-        const lines = chunk.split('\n');
-        
-        for (const line of lines) {
-          if (line.startsWith('data: ')) {
-            try {
-              const data = JSON.parse(line.slice(6));
-              setStreamingData(prev => prev + JSON.stringify(data, null, 2) + '\n');
-            } catch (e) {
-              // Skip invalid JSON
-            }
-          }
-        }
-      }
-    } catch (error) {
-      console.error('Streaming failed:', error);
-      setStreamingData(`Error: ${error.message}`);
-    } finally {
-      setIsStreaming(false);
-    }
-  };
-
-  const handleBatchAnalysis = async (files) => {
-    if (!files || files.length === 0) return;
-
-    setIsAnalyzing(true);
-    setBatchResults([]);
-
-    try {
-      const formData = new FormData();
-      Array.from(files).forEach(file => {
-        formData.append('screenshots', file);
-      });
-      
-      if (meetingContext) {
-        formData.append('meeting_context', meetingContext);
-      }
-
-      const response = await fetch(`${apiService.baseUrl}/batch-analyze`, {
-        method: 'POST',
-        body: formData
-      });
-
-      if (!response.ok) {
-        throw new Error(`HTTP error! status: ${response.status}`);
-      }
-
-      const result = await response.json();
-      setBatchResults(result.batch_results || []);
-    } catch (error) {
-      console.error('Batch analysis failed:', error);
-      setBatchResults([{ error: error.message }]);
-    } finally {
-      setIsAnalyzing(false);
-    }
-  };
 
   const handleSimplify = async (analysisText) => {
     try {
@@ -485,7 +228,6 @@
               <XCircle className="w-5 h-5 text-red-500 mr-2" />
             }
             <span className="text-sm text-gray-300">Overall</span>
->>>>>>> 51edc4c3
           </div>
           
           <div className="flex items-center">
@@ -512,11 +254,7 @@
             <span className="text-sm text-gray-300">Llama</span>
           </div>
         </div>
-      )}
-    </div>
-  );
-
-<<<<<<< HEAD
+
         {/* Main Content Grid */}
         <div className="grid grid-cols-1 xl:grid-cols-3 gap-6">
           {/* Input Section */}
@@ -526,140 +264,27 @@
                 <MessageCircle className="mr-3" size={20} />
                 Compose Response
               </h3>
-
-=======
-  // Render Analysis Tab
-  const renderAnalysisTab = () => (
-    <div className="space-y-6">
-      {/* Context Inputs */}
-      <div className="bg-gray-800 rounded-lg p-6">
-        <h3 className="text-lg font-semibold text-gray-200 mb-4">Meeting Context</h3>
-        
-        <div className="grid grid-cols-1 md:grid-cols-2 gap-4">
-          <div>
-            <label className="block text-sm font-medium text-gray-300 mb-2">
-              Meeting Context
-            </label>
-            <textarea
-              value={meetingContext}
-              onChange={(e) => setMeetingContext(e.target.value)}
-              className="w-full p-3 bg-gray-700 border border-gray-600 rounded-lg text-white placeholder-gray-400 focus:ring-2 focus:ring-purple-500 focus:border-transparent"
-              rows="3"
-              placeholder="Enter meeting context, agenda, or relevant information..."
-            />
-          </div>
-          
-          <div>
-            <label className="block text-sm font-medium text-gray-300 mb-2">
-              Audio Transcript
-            </label>
-            <textarea
-              value={audioTranscript}
-              onChange={(e) => setAudioTranscript(e.target.value)}
-              className="w-full p-3 bg-gray-700 border border-gray-600 rounded-lg text-white placeholder-gray-400 focus:ring-2 focus:ring-purple-500 focus:border-transparent"
-              rows="3"
-              placeholder="Enter recent audio transcript..."
-            />
-          </div>
-        </div>
-        
-        <div className="flex gap-2 mt-4">
-          <button
-            onClick={() => updateMeetingContext({
-              meeting_title: "Current Meeting",
-              participants: [],
-              agenda: meetingContext,
-              meeting_type: "general"
-            })}
-            className="px-4 py-2 bg-purple-600 hover:bg-purple-700 rounded-lg text-white transition-colors"
-          >
-            Update Context
-          </button>
-          
-          <button
-            onClick={clearMeetingContext}
-            className="px-4 py-2 bg-gray-600 hover:bg-gray-700 rounded-lg text-white transition-colors"
-          >
-            Clear Context
-          </button>
-        </div>
-      </div>
-
-      {/* Single Screenshot Analysis */}
-      <div className="bg-gray-800 rounded-lg p-6">
-        <h3 className="text-lg font-semibold text-gray-200 mb-4 flex items-center">
-          <Camera className="w-5 h-5 mr-2" />
-          Screenshot Analysis
-        </h3>
-        
-        <div className="flex gap-4 mb-4">
-          <input
-            type="file"
-            ref={fileInputRef}
-            className="hidden"
-            accept="image/*"
-            onChange={(e) => e.target.files[0] && handleFileAnalysis(e.target.files[0])}
-          />
-          
-          <button
-            onClick={() => fileInputRef.current?.click()}
-            disabled={isAnalyzing}
-            className="flex items-center px-4 py-2 bg-purple-600 hover:bg-purple-700 disabled:opacity-50 disabled:cursor-not-allowed rounded-lg text-white transition-colors"
-          >
-            <Upload className="w-4 h-4 mr-2" />
-            {isAnalyzing ? 'Analyzing...' : 'Upload & Analyze'}
-          </button>
-          
-          <button
-            onClick={() => {
-              const file = fileInputRef.current?.files[0];
-              if (file) handleStreamingAnalysis(file);
-            }}
-            disabled={isStreaming || !fileInputRef.current?.files[0]}
-            className="flex items-center px-4 py-2 bg-blue-600 hover:bg-blue-700 disabled:opacity-50 disabled:cursor-not-allowed rounded-lg text-white transition-colors"
-          >
-            <Play className="w-4 h-4 mr-2" />
-            {isStreaming ? 'Streaming...' : 'Stream Analysis'}
-          </button>
-        </div>
-        
-        {analysisResult && (
-          <div className="mt-4 bg-gray-700 rounded-lg p-4">
-            <h4 className="text-md font-semibold text-gray-200 mb-3">Analysis Results</h4>
-            
-            {analysisResult.error ? (
-              <div className="text-red-400">
-                Error: {analysisResult.error}
-              </div>
-            ) : (
->>>>>>> 51edc4c3
+              
               <div className="space-y-4">
-                {/* Key Insights */}
-                {analysisResult.key_insights && analysisResult.key_insights.length > 0 && (
-                  <div>
-                    <h5 className="font-medium text-gray-300 mb-2">Key Insights:</h5>
-                    <div className="space-y-2">
-                      {analysisResult.key_insights.map((insight, index) => (
-                        <div key={index} className="bg-gray-600 rounded p-3">
-                          <div className="flex items-start justify-between">
-                            <p className="text-gray-200 flex-1">{insight.insight}</p>
-                            <span className={`ml-2 px-2 py-1 rounded text-xs font-medium ${getUrgencyColor(insight.urgency)}`}>
-                              {insight.urgency}
-                            </span>
-                          </div>
-                          {insight.context && (
-                            <p className="text-gray-400 text-sm mt-1">{insight.context}</p>
-                          )}
-                        </div>
-                      ))}
-                    </div>
-                  </div>
-<<<<<<< HEAD
+                <div>
+                  <label className="text-slate-300 text-sm mb-2 block">Your Message</label>
+                  <textarea
+                    placeholder="Type your answer or response here..."
+                    value={input}
+                    onChange={(e) => setInput(e.target.value)}
+                    onKeyPress={handleKeyPress}
+                    rows={8}
+                    className="w-full bg-slate-900/80 border border-slate-600 rounded-lg px-4 py-3 text-slate-100 placeholder-slate-500 focus:border-green-500 focus:ring-2 focus:ring-green-500/20 focus:outline-none transition-colors resize-none"
+                  />
+                  <div className="flex justify-between mt-2">
+                    <span className="text-slate-500 text-xs">Press Enter to send, Shift+Enter for new line</span>
+                    <span className="text-slate-500 text-xs">{input.length} characters</span>
+                  </div>
                 </div>
 
                 <div className="flex space-x-3">
-                  <button
-                    onClick={handleSend}
+                  <button 
+                    onClick={handleSend} 
                     disabled={loading || !input.trim()}
                     className="flex-1 bg-gradient-to-r from-green-600 to-green-700 text-white py-3 px-6 rounded-lg hover:from-green-700 hover:to-green-800 transition-all flex items-center justify-center space-x-2 font-medium disabled:opacity-50 disabled:cursor-not-allowed"
                   >
@@ -675,14 +300,53 @@
                       </>
                     )}
                   </button>
-
-                  <button
-                    onClick={() => { setInput(""); setResponse(""); }}
+                  
+                  <button 
+                    onClick={() => {setInput(""); setResponse("");}}
                     className="bg-slate-700 text-slate-300 py-3 px-6 rounded-lg hover:bg-slate-600 transition-colors font-medium"
                   >
                     Clear
                   </button>
-=======
+                </div>
+              </div>
+            </div>
+
+            {/* Quick Actions */}
+            <div className="bg-slate-800/50 backdrop-blur p-6 rounded-xl border border-slate-700">
+              <h3 className="text-lg font-semibold mb-4 text-slate-200">Quick Templates</h3>
+              <div className="grid grid-cols-2 gap-3">
+                {[
+                  "Thank you for your question...",
+                  "I understand your concern...",
+                  "Let me clarify that point...",
+                  "That's an excellent observation..."
+                ].map((template, index) => (
+                  <button
+                    key={index}
+                    onClick={() => setInput(template)}
+                    className="text-left p-3 bg-slate-900/50 hover:bg-slate-700/50 rounded-lg transition-colors text-slate-300 text-sm border border-slate-700 hover:border-slate-600"
+                  >
+                    {template}
+                  </button>
+                ))}
+              </div>
+            </div>
+          </div>
+
+          {/* Response Section */}
+          <div className="space-y-6">
+            <div className="bg-slate-800/50 backdrop-blur p-6 rounded-xl border border-slate-700">
+              <h3 className="text-lg font-semibold mb-4 text-slate-200 flex items-center">
+                <Sparkles className="mr-2" size={20} />
+                AI Response
+              </h3>
+              
+              <div className="bg-slate-900/80 p-4 rounded-lg min-h-64 max-h-96 overflow-y-auto border border-slate-700">
+                {loading ? (
+                  <div className="flex flex-col items-center justify-center py-8">
+                    <div className="w-8 h-8 border-4 border-green-600/30 border-t-green-600 rounded-full animate-spin mb-4"></div>
+                    <p className="text-slate-400 text-sm">AI is generating your response...</p>
+                  </div>
                 )}
                 
                 {/* Full Analysis */}
@@ -707,58 +371,23 @@
                 <div className="text-sm text-gray-400 flex justify-between">
                   <span>Confidence: {(analysisResult.confidence_score * 100).toFixed(1)}%</span>
                   <span>Session: {analysisResult.session_id}</span>
->>>>>>> 51edc4c3
                 </div>
               </div>
-            )}
-          </div>
-        )}
-        
-        {/* Streaming Results */}
-        {streamingData && (
-          <div className="mt-4 bg-gray-700 rounded-lg p-4">
-            <h4 className="text-md font-semibold text-gray-200 mb-3">Streaming Results</h4>
-            <pre className="text-gray-300 text-sm whitespace-pre-wrap max-h-64 overflow-y-auto">
-              {streamingData}
-            </pre>
-          </div>
-        )}
-      </div>
-
-      {/* Batch Analysis */}
-      <div className="bg-gray-800 rounded-lg p-6">
-        <h3 className="text-lg font-semibold text-gray-200 mb-4 flex items-center">
-          <FileText className="w-5 h-5 mr-2" />
-          Batch Analysis
-        </h3>
-        
-        <input
-          type="file"
-          ref={batchFileInputRef}
-          className="hidden"
-          accept="image/*"
-          multiple
-          onChange={(e) => e.target.files.length > 0 && handleBatchAnalysis(e.target.files)}
-        />
-        
-        <button
-          onClick={() => batchFileInputRef.current?.click()}
-          disabled={isAnalyzing}
-          className="flex items-center px-4 py-2 bg-purple-600 hover:bg-purple-700 disabled:opacity-50 disabled:cursor-not-allowed rounded-lg text-white transition-colors"
-        >
-          <Upload className="w-4 h-4 mr-2" />
-          {isAnalyzing ? 'Processing...' : 'Upload Multiple Screenshots'}
-        </button>
-        
-        {batchResults.length > 0 && (
-          <div className="mt-4 space-y-3">
-            <h4 className="text-md font-semibold text-gray-200">Batch Results</h4>
-            {batchResults.map((result, index) => (
-              <div key={index} className="bg-gray-700 rounded-lg p-3">
-                <div className="flex justify-between items-center mb-2">
-                  <span className="text-gray-300 font-medium">
-                    {result.filename || `Screenshot ${index + 1}`}
-                  </span>
+              
+              {response && (
+                <div className="mt-4 flex space-x-2">
+                  <button 
+                    onClick={() => navigator.clipboard.writeText(response)}
+                    className="bg-blue-600 text-white py-2 px-4 rounded-lg hover:bg-blue-700 transition-colors text-sm font-medium"
+                  >
+                    Copy Response
+                  </button>
+                  <button 
+                    onClick={() => setResponse("")}
+                    className="bg-slate-700 text-slate-300 py-2 px-4 rounded-lg hover:bg-slate-600 transition-colors text-sm font-medium"
+                  >
+                    Clear Response
+                  </button>
                 </div>
                 
                 {result.error ? (
@@ -785,21 +414,6 @@
     </div>
   );
 
-<<<<<<< HEAD
-          {/* Response Section */}
-          <div className="space-y-6">
-            <div className="bg-slate-800/50 backdrop-blur p-6 rounded-xl border border-slate-700">
-              <h3 className="text-lg font-semibold mb-4 text-slate-200 flex items-center">
-                <Sparkles className="mr-2" size={20} />
-                AI Response
-              </h3>
-
-              <div className="bg-slate-900/80 p-4 rounded-lg min-h-64 max-h-96 overflow-y-auto border border-slate-700">
-                {loading ? (
-                  <div className="flex flex-col items-center justify-center py-8">
-                    <div className="w-8 h-8 border-4 border-green-600/30 border-t-green-600 rounded-full animate-spin mb-4"></div>
-                    <p className="text-slate-400 text-sm">AI is generating your response...</p>
-=======
   // Render Configuration Tab
   const renderConfigTab = () => (
     <div className="space-y-6">
@@ -816,7 +430,6 @@
                 configs.ollama.map((config, index) => (
                   <div key={index} className="text-gray-300 text-sm mb-1">
                     {config.base_url || 'Default Config'}
->>>>>>> 51edc4c3
                   </div>
                 ))
               )}
@@ -833,77 +446,7 @@
                   <div key={index} className="text-gray-300 text-sm mb-1">
                     Config {index + 1}
                   </div>
-<<<<<<< HEAD
-                )}
-              </div>
-
-              {response && (
-                <div className="mt-4 flex space-x-2">
-                  <button
-                    onClick={() => navigator.clipboard.writeText(response)}
-                    className="bg-blue-600 text-white py-2 px-4 rounded-lg hover:bg-blue-700 transition-colors text-sm font-medium"
-                  >
-                    Copy Response
-                  </button>
-
-                  <button
-                    onClick={handleSimplify}
-                    className="bg-purple-600 text-white py-2 px-4 rounded-lg hover:bg-purple-700 transition-colors text-sm font-medium"
-                  >
-                    Simplify Response
-                  </button>
-
-                  <button
-                    onClick={handleAdvancedAnalysis}
-                    className="bg-indigo-600 text-white py-2 px-4 rounded-lg hover:bg-indigo-700 transition-colors text-sm font-medium"
-                  >
-                    Advanced Analysis
-                  </button>
-
-                  <button
-                    onClick={checkHealth}
-                    className="bg-slate-600 text-white py-2 px-4 rounded-lg hover:bg-slate-700 transition-colors text-sm font-medium"
-                  >
-                    Check Health
-                  </button>
-
-                  <button
-                    onClick={() => setResponse("")}
-                    className="bg-slate-700 text-slate-300 py-2 px-4 rounded-lg hover:bg-slate-600 transition-colors text-sm font-medium"
-                  >
-                    Clear Response
-                  </button>
-                  <input
-                    type="file"
-                    onChange={(e) => handleAnalyzeScreenshot(e.target.files[0])}
-                    className="text-sm text-slate-300"
-                  />
-
-                  <input
-                    type="file"
-                    multiple
-                    onChange={(e) => handleBatchAnalysis([...e.target.files])}
-                    className="text-sm text-slate-300"
-                  />
-
-                  <button
-                    onClick={() => handleUpdateContext("Team meeting about Q4 targets")}
-                    className="bg-orange-600 text-white py-2 px-4 rounded-lg hover:bg-orange-700 transition-colors text-sm font-medium"
-                  >
-                    Update Context
-                  </button>
-
-                  <button
-                    onClick={handleClearContext}
-                    className="bg-red-600 text-white py-2 px-4 rounded-lg hover:bg-red-700 transition-colors text-sm font-medium"
-                  >
-                    Clear Context
-                  </button>
-
-                </div>
-=======
                 ))
->>>>>>> 51edc4c3
               )}
             </div>
           </div>

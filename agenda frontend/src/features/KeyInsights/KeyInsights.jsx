--- conflicted
+++ resolved
@@ -1,21 +1,35 @@
 import React, { useState, useEffect } from 'react';
 import { Upload, FileText, Brain, Clock, History, Trash2, Eye, BarChart3, RefreshCw, CheckCircle, AlertCircle } from 'lucide-react';
-<<<<<<< HEAD
-=======
-import {InvisibilityService} from './invisibilityService.js';
-
-import { API_BASE_URL, callEndpoint } from "../../services/apiConfig";
-// api-configuration.js
-const ENV = "development"; // or "production"
-
-const BASE_URLS = {
-  development: "http://127.0.0.1:8000",
-  production: "https://api.myapp.com",
-};
-
-export const API_BASE_URL = BASE_URLS[ENV];
-
->>>>>>> dc48a3c9
+import { keyInsightsAPI } from '../../services/aiService';
+
+const keyInsightsAPI = new KeyInsightsAPIService();
+
+// Get all insight types
+keyInsightsAPI.getInsightTypes()
+  .then(types => {
+    console.log("Insight Types:", types);
+  })
+  .catch(err => {
+    console.error("API Error:", err);
+  });
+
+// Get a sample insight
+keyInsightsAPI.getSampleInsight()
+  .then(sample => {
+    console.log("Sample Insight:", sample);
+  })
+  .catch(err => {
+    console.error("API Error:", err);
+  });
+
+
+KeyInsights("This is the text I want insights for")
+  .then(response => {
+    console.log("API Response:", response);
+  })
+  .catch(err => {
+    console.error("API Error:", err);
+  });
 
 // API Service Class
 class KeyInsightsAPI {

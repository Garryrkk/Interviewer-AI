import React, { useState, useEffect } from 'react';
<<<<<<< HEAD
import { Upload, FileText, Brain, TrendingUp, Clock, Trash2, RefreshCw, Users, AlertCircle, CheckCircle } from 'lucide-react';
=======
import { Upload, FileText, Brain, Clock, History, Trash2, Eye, BarChart3, RefreshCw, CheckCircle, AlertCircle } from 'lucide-react';
import { keyInsightsAPI } from '../../services/aiService';

const keyInsightsAPI = new KeyInsightsAPIService();

// Get all insight types
keyInsightsAPI.getInsightTypes()
  .then(types => {
    console.log("Insight Types:", types);
  })
  .catch(err => {
    console.error("API Error:", err);
  });

// Get a sample insight
keyInsightsAPI.getSampleInsight()
  .then(sample => {
    console.log("Sample Insight:", sample);
  })
  .catch(err => {
    console.error("API Error:", err);
  });


KeyInsights("This is the text I want insights for")
  .then(response => {
    console.log("API Response:", response);
  })
  .catch(err => {
    console.error("API Error:", err);
  });

// API Service Class
class KeyInsightsAPI {
  constructor(baseURL = 'http://localhost:8000') {
    this.baseURL = baseURL;
  }

  async request(endpoint, options = {}) {
    const url = `${this.baseURL}${endpoint}`;
    const config = {
      headers: {
        'Content-Type': 'application/json',
      },
      ...options,
    };

    if (options.body && options.body instanceof FormData) {
      delete config.headers['Content-Type'];
    }

    try {
      const response = await fetch(url, config);
      const data = await response.json();
      
      if (!response.ok) {
        throw new Error(data.detail || `HTTP error! status: ${response.status}`);
      }
      
      return data;
    } catch (error) {
      console.error(`API Error (${endpoint}):`, error);
      throw error;
    }
  }

  // Get all insight types
  async getInsightTypes() {
    return this.request('/api/v1/key-insights/types');
  }

  // Get sample insight
  async getSampleInsight() {
    return this.request('/api/v1/key-insights/sample');
  }

  // Generate insights from transcript
  async generateInsights(transcript, meetingId = null, imageFile = null, extractTypes = null, maxInsights = 10) {
    const formData = new FormData();
    
    const requestData = {
      transcript,
      meeting_id: meetingId,
      extract_types: extractTypes,
      max_insights: maxInsights
    };

    formData.append('request', JSON.stringify(requestData));
    
    if (imageFile) {
      formData.append('image_file', imageFile);
    }

    return this.request('/api/v1/key-insights/analyze', {
      method: 'POST',
      body: formData
    });
  }

  // Simplify insights
  async simplifyInsights(originalInsights, originalTips, simplificationLevel = 'moderate', originalInsightId = null) {
    return this.request('/api/v1/key-insights/simplify', {
      method: 'POST',
      body: JSON.stringify({
        original_insights: originalInsights,
        original_tips: originalTips,
        simplification_level: simplificationLevel,
        original_insight_id: originalInsightId
      })
    });
  }

  // Get analysis status
  async getAnalysisStatus(insightId) {
    return this.request(`/api/v1/key-insights/status/${insightId}`);
  }

  // Get insights history
  async getInsightsHistory(meetingId) {
    return this.request(`/api/v1/key-insights/history/${meetingId}`);
  }

  // Delete insights
  async deleteInsights(insightId) {
    return this.request(`/api/v1/key-insights/insights/${insightId}`, {
      method: 'DELETE'
    });
  }

  // Batch analyze
  async batchAnalyze(meetingContexts, meetingIds, imageFiles = null) {
    const formData = new FormData();
    
    meetingContexts.forEach(context => formData.append('meeting_contexts', context));
    meetingIds.forEach(id => formData.append('meeting_ids', id));
    
    if (imageFiles) {
      imageFiles.forEach(file => formData.append('image_files', file));
    }

    return this.request('/api/v1/key-insights/batch-analyze', {
      method: 'POST',
      body: formData
    });
  }
}
>>>>>>> c2fa509d

const KeyInsightsDashboard = () => {
  const [api] = useState(new KeyInsightsAPI());
  const [activeTab, setActiveTab] = useState('analyze');
  const [loading, setLoading] = useState(false);
  const [error, setError] = useState(null);
  const [success, setSuccess] = useState(null);
  
  // State for different features
  const [transcript, setTranscript] = useState('');
  const [meetingId, setMeetingId] = useState('');
  const [imageFile, setImageFile] = useState(null);
  const [insights, setInsights] = useState(null);
  const [insightTypes, setInsightTypes] = useState([]);
  const [selectedTypes, setSelectedTypes] = useState([]);
  const [maxInsights, setMaxInsights] = useState(10);
  const [analysisStatus, setAnalysisStatus] = useState({});
  const [history, setHistory] = useState([]);
  const [simplifiedInsights, setSimplifiedInsights] = useState(null);
  const [simplificationLevel, setSimplificationLevel] = useState('moderate');
  const [insightsHistory, setInsightsHistory] = useState([]);
  const [batchMode, setBatchMode] = useState(false);
  const [batchContexts, setBatchContexts] = useState(['']);
  const [batchIds, setBatchIds] = useState(['']);

  // Clear error handler
  const clearError = () => {
    setError('');
  };

  // Generate random meeting ID
  const generateMeetingId = () => {
    const timestamp = Date.now();
    const random = Math.random().toString(36).substring(2, 8);
    setMeetingId(`meeting_${timestamp}_${random}`);
  };

  // Generate Insights
  const generateInsights = async () => {
    if (!meetingContext && !selectedFile) {
      setError('Please provide either meeting context or upload an image file');
      return;
    }

    setLoading(true);
    setError('');
    setInsights(null);

    try {
      let response;
      
      if (selectedFile) {
        // Use FormData for file upload
        const formData = new FormData();
        
        const requestData = {
          meeting_context: meetingContext || null,
          meeting_id: meetingId || null,
          participants: participants.split(',').map(p => p.trim()).filter(p => p),
          analysis_focus: analysisFocus || null,
          include_visual_analysis: true
        };

        // Append each field individually for FormData
        formData.append('meeting_context', requestData.meeting_context || '');
        formData.append('meeting_id', requestData.meeting_id || '');
        formData.append('participants', JSON.stringify(requestData.participants));
        formData.append('analysis_focus', requestData.analysis_focus || '');
        formData.append('include_visual_analysis', 'true');
        formData.append('image_file', selectedFile);

        response = await fetch(`${BASE_URL}/analyze`, {
          method: 'POST',
          body: formData, // No Content-Type header for FormData
        });
      } else {
        // Use JSON for text-only requests
        const requestData = {
          meeting_context: meetingContext,
          meeting_id: meetingId || null,
          participants: participants.split(',').map(p => p.trim()).filter(p => p),
          analysis_focus: analysisFocus || null,
          include_visual_analysis: false
        };

        response = await fetch(`${BASE_URL}/analyze`, {
          method: 'POST',
          headers: {
            'Content-Type': 'application/json',
          },
          body: JSON.stringify(requestData),
        });
      }

      if (!response.ok) {
        throw new Error(`HTTP error! status: ${response.status}`);
      }

      const data = await response.json();
      setInsights(data);
      setSuccessMessage('Insights generated successfully!');
      
      // Start status polling
      if (data.insight_id) {
        pollAnalysisStatus(data.insight_id);
      }
    } catch (err) {
      setError(`Failed to generate insights: ${err.message}`);
    } finally {
      setLoading(false);
    }
  };

  const handleSimplifyInsights = async () => {
    if (!insights?.key_insights) {
      setError('No insights to simplify. Generate insights first.');
      return;
    }

    setLoading(true);
    setError(null);
    try {
      const result = await api.simplifyInsights(
        insights.key_insights,
        insights.situation_tips || [],
        simplificationLevel,
        insights.insight_id
      );
      setSimplifiedInsights(result);
      setSuccess('Insights simplified successfully!');
    } catch (err) {
      setError(`Failed to simplify insights: ${err.message}`);
    } finally {
      setLoading(false);
    }
  };

  // Poll Analysis Status
  const pollAnalysisStatus = async (insightId) => {
    setStatusPolling(true);
    
    const pollInterval = setInterval(async () => {
      try {
        const response = await fetch(`${BASE_URL}/status/${insightId}`);
        const status = await response.json();
        setAnalysisStatus(status);

        if (status.status === 'completed' || status.status === 'failed') {
          clearInterval(pollInterval);
          setStatusPolling(false);
        }
      } catch (err) {
        console.error('Status polling error:', err);
        clearInterval(pollInterval);
        setStatusPolling(false);
      }
    }, 2000);

    // Stop polling after 5 minutes
    setTimeout(() => {
      clearInterval(pollInterval);
      setStatusPolling(false);
    }, 300000);
  };

  const handleLoadHistory = async () => {
    if (!meetingId.trim()) {
      setError('Please enter a meeting ID');
      return;
    }

    setLoading(true);
    setError(null);
    try {
      const result = await api.getInsightsHistory(meetingId);
      setHistory(result.insights_history || []);
      setSuccess('History loaded successfully!');
    } catch (err) {
      setError(`Failed to load history: ${err.message}`);
    } finally {
      setLoading(false);
    }
  };

  // Delete Insights
  const deleteInsights = async (insightId) => {
    if (!insightId) return;

    try {
      const response = await fetch(`${BASE_URL}/insights/${insightId}`, {
        method: 'DELETE',
      });
      
      if (!response.ok) {
        throw new Error(`HTTP error! status: ${response.status}`);
      }

      setInsights(null);
      setInsightsHistory(prev => prev.filter(item => item.insight_id !== insightId));
    } catch (err) {
      setError(`Failed to delete insights: ${err.message}`);
    }
  };

  // Batch Analysis
  const batchAnalyzeInsights = async () => {
    const validContexts = batchContexts.filter(c => c.trim());
    const validIds = batchIds.filter(id => id.trim());
    
    if (validContexts.length !== validIds.length || validContexts.length === 0) {
      setError('Please provide valid contexts and IDs for batch analysis. Each meeting must have both a context and an ID.');
      return;
    }

    setLoading(true);
    try {
      await api.deleteInsights(insightId);
      setHistory(history.filter(h => h.insight_id !== insightId));
      setSuccess('Insight deleted successfully!');
    } catch (err) {
      setError(`Failed to delete insight: ${err.message}`);
    } finally {
      setLoading(false);
    }
  };

  // Add batch input
  const addBatchInput = () => {
    setBatchContexts([...batchContexts, '']);
    setBatchIds([...batchIds, '']);
  };

  // Remove batch input
  const removeBatchInput = (index) => {
    setBatchContexts(batchContexts.filter((_, i) => i !== index));
    setBatchIds(batchIds.filter((_, i) => i !== index));
  };

  // File upload handler
  const handleFileUpload = (event) => {
    const file = event.target.files[0];
    if (file && file.type.startsWith('image/')) {
      setImageFile(file);
    } else {
      setError('Please select a valid image file');
    }
  };

  return (
    <div style={{ 
      minHeight: '100vh', 
      backgroundColor: '#1E1E2F', 
      color: '#F8FAFC', 
      fontFamily: 'Roboto, sans-serif',
      padding: '20px'
    }}>
      <div style={{ maxWidth: '1200px', margin: '0 auto' }}>
        <h1 style={{ fontSize: '2.5rem', fontWeight: 'bold', marginBottom: '2rem', textAlign: 'center' }}>
          <Brain style={{ display: 'inline', marginRight: '10px' }} />
          Key Insights Dashboard
        </h1>

        {/* Success Message */}
        {successMessage && (
          <div style={{ 
            backgroundColor: '#d1fae5', 
            color: '#065f46', 
            padding: '12px', 
            borderRadius: '8px', 
            marginBottom: '20px',
            display: 'flex',
            alignItems: 'center',
            justifyContent: 'space-between'
          }}>
            <div style={{ display: 'flex', alignItems: 'center' }}>
              <CheckCircle style={{ marginRight: '8px', minWidth: '20px' }} size={20} />
              {successMessage}
            </div>
            <button
              onClick={() => setSuccessMessage('')}
              style={{
                backgroundColor: 'transparent',
                border: 'none',
                color: '#065f46',
                cursor: 'pointer',
                fontSize: '16px',
                fontWeight: 'bold'
              }}
            >
              ✕
            </button>
          </div>
        )}

        {/* Error Display */}
        {error && (
          <div style={{ 
            backgroundColor: '#fee2e2', 
            color: '#dc2626', 
            padding: '12px', 
            borderRadius: '8px', 
            marginBottom: '20px',
            display: 'flex',
            alignItems: 'center',
            justifyContent: 'space-between'
          }}>
            <div style={{ display: 'flex', alignItems: 'center' }}>
              <AlertCircle style={{ marginRight: '8px', minWidth: '20px' }} size={20} />
              {error}
            </div>
            <button
              onClick={clearError}
              style={{
                backgroundColor: 'transparent',
                border: 'none',
                color: '#dc2626',
                cursor: 'pointer',
                fontSize: '16px',
                fontWeight: 'bold'
              }}
            >
              ✕
            </button>
          </div>
        )}

        {/* Analysis Status */}
        {analysisStatus && (
          <div style={{ 
            backgroundColor: '#374151', 
            padding: '16px', 
            borderRadius: '12px', 
            marginBottom: '20px',
            border: '1px solid #4B5563'
          }}>
            <div style={{ display: 'flex', alignItems: 'center', marginBottom: '10px' }}>
              <Clock style={{ marginRight: '8px' }} size={20} />
              <span style={{ fontWeight: '600' }}>Analysis Status: {analysisStatus.status}</span>
              {statusPolling && <RefreshCw style={{ marginLeft: '10px', animation: 'spin 1s linear infinite' }} size={16} />}
            </div>
            <div style={{ 
              backgroundColor: '#1F2937', 
              borderRadius: '8px', 
              height: '8px', 
              overflow: 'hidden' 
            }}>
              <div style={{ 
                backgroundColor: '#8F74D4', 
                height: '100%', 
                width: `${analysisStatus.progress}%`,
                transition: 'width 0.3s ease'
              }} />
            </div>
            <div style={{ fontSize: '0.875rem', color: '#9CA3AF', marginTop: '4px' }}>
              Progress: {analysisStatus.progress}%
            </div>
          </div>
        )}

        {/* Mode Toggle */}
        <div style={{ marginBottom: '20px', textAlign: 'center' }}>
          <button
            onClick={() => setBatchMode(!batchMode)}
            style={{
              backgroundColor: batchMode ? '#8F74D4' : '#374151',
              color: '#F8FAFC',
              border: 'none',
              padding: '12px 24px',
              borderRadius: '12px',
              cursor: 'pointer',
              fontWeight: '600',
              transition: 'all 0.3s ease'
            }}
          >
            {batchMode ? 'Switch to Single Analysis' : 'Switch to Batch Analysis'}
          </button>
        </div>

        {!batchMode ? (
          // Single Analysis Mode
          <div style={{ 
            backgroundColor: '#374151', 
            padding: '24px', 
            borderRadius: '16px', 
            marginBottom: '24px',
            border: '1px solid #4B5563'
          }}>
            <h2 style={{ fontSize: '1.5rem', fontWeight: '600', marginBottom: '20px', display: 'flex', alignItems: 'center' }}>
              <FileText style={{ marginRight: '8px' }} />
              Meeting Analysis
            </h2>

            <div style={{ display: 'grid', gridTemplateColumns: '1fr 1fr', gap: '20px', marginBottom: '20px' }}>
              <div>
                <h2 className="text-2xl font-semibold mb-4 flex items-center">
                  <FileText className="mr-2" size={24} />
                  Generate Insights
                </h2>
                
                <div className="space-y-4">
                  <div>
                    <label className="block text-sm font-medium text-gray-300 mb-2">
                      Meeting Transcript *
                    </label>
                    <textarea
                      value={transcript}
                      onChange={(e) => setTranscript(e.target.value)}
                      placeholder="Enter your meeting transcript here..."
                      className="w-full h-32 p-3 bg-gray-700 border border-gray-600 rounded-lg text-gray-100 placeholder-gray-400 focus:outline-none focus:ring-2 focus:ring-purple-500"
                    />
                  </div>

                  <div>
                    <label className="block text-sm font-medium text-gray-300 mb-2">
                      Meeting ID (Optional)
                    </label>
                    <input
                      type="text"
                      value={meetingId}
                      onChange={(e) => setMeetingId(e.target.value)}
                      placeholder="Enter meeting ID"
                      className="w-full p-3 bg-gray-700 border border-gray-600 rounded-lg text-gray-100 placeholder-gray-400 focus:outline-none focus:ring-2 focus:ring-purple-500"
                    />
                  </div>

                  <div>
                    <label className="block text-sm font-medium text-gray-300 mb-2">
                      Upload Image (Optional)
                    </label>
                    <input
                      type="file"
                      accept="image/*"
                      onChange={handleFileChange}
                      className="w-full p-3 bg-gray-700 border border-gray-600 rounded-lg text-gray-100 file:mr-4 file:py-2 file:px-4 file:rounded-lg file:border-0 file:text-sm file:font-semibold file:bg-purple-600 file:text-white hover:file:bg-purple-700"
                    />
                  </div>

                  <div>
                    <label className="block text-sm font-medium text-gray-300 mb-2">
                      Insight Types (Optional)
                    </label>
                    <div className="grid grid-cols-2 gap-2">
                      {insightTypes.map((type) => (
                        <label key={type} className="flex items-center space-x-2">
                          <input
                            type="checkbox"
                            checked={selectedTypes.includes(type)}
                            onChange={(e) => {
                              if (e.target.checked) {
                                setSelectedTypes([...selectedTypes, type]);
                              } else {
                                setSelectedTypes(selectedTypes.filter(t => t !== type));
                              }
                            }}
                            className="rounded border-gray-600 text-purple-600 focus:ring-purple-500"
                          />
                          <span className="text-sm text-gray-300 capitalize">
                            {type.replace('_', ' ')}
                          </span>
                        </label>
                      ))}
                    </div>
                  </div>

                  <div>
                    <label className="block text-sm font-medium text-gray-300 mb-2">
                      Max Insights: {maxInsights}
                    </label>
                    <input
                      type="range"
                      min="1"
                      max="50"
                      value={maxInsights}
                      onChange={(e) => setMaxInsights(parseInt(e.target.value))}
                      className="w-full h-2 bg-gray-700 rounded-lg appearance-none cursor-pointer slider"
                    />
                  </div>

            <div style={{ display: 'flex', gap: '12px', flexWrap: 'wrap' }}>
              <button
                onClick={generateInsights}
                disabled={loading}
                style={{
                  backgroundColor: '#8F74D4',
                  color: '#F8FAFC',
                  border: 'none',
                  padding: '14px 28px',
                  borderRadius: '12px',
                  cursor: loading ? 'not-allowed' : 'pointer',
                  fontWeight: '600',
                  fontSize: '16px',
                  display: 'flex',
                  alignItems: 'center',
                  opacity: loading ? 0.7 : 1,
                  transition: 'all 0.3s ease'
                }}
              >
                {loading ? (
                  <RefreshCw style={{ marginRight: '8px', animation: 'spin 1s linear infinite' }} size={20} />
                ) : (
                  <Brain style={{ marginRight: '8px' }} size={20} />
                )}
                {loading ? 'Analyzing...' : 'Generate Insights'}
              </button>

              <button
                onClick={getInsightsHistory}
                style={{
                  backgroundColor: '#374151',
                  color: '#F8FAFC',
                  border: '1px solid #8F74D4',
                  padding: '14px 28px',
                  borderRadius: '12px',
                  cursor: 'pointer',
                  fontWeight: '600',
                  fontSize: '16px',
                  display: 'flex',
                  alignItems: 'center',
                  transition: 'all 0.3s ease'
                }}
              >
                <Clock style={{ marginRight: '8px' }} size={20} />
                Get History
              </button>
            </div>
          </div>
        ) : (
          // Batch Analysis Mode
          <div style={{ 
            backgroundColor: '#374151', 
            padding: '24px', 
            borderRadius: '16px', 
            marginBottom: '24px',
            border: '1px solid #4B5563'
          }}>
            <h2 style={{ fontSize: '1.5rem', fontWeight: '600', marginBottom: '20px', display: 'flex', alignItems: 'center' }}>
              <TrendingUp style={{ marginRight: '8px' }} />
              Batch Analysis
            </h2>

            {batchContexts.map((context, index) => (
              <div key={index} style={{ marginBottom: '16px', border: '1px solid #4B5563', borderRadius: '8px', padding: '16px' }}>
                <div style={{ display: 'flex', justifyContent: 'between', alignItems: 'center', marginBottom: '12px' }}>
                  <span style={{ fontWeight: '600' }}>Meeting {index + 1}</span>
                  {batchContexts.length > 1 && (
                    <button
                      onClick={() => removeBatchInput(index)}
                      style={{
                        backgroundColor: '#dc2626',
                        color: '#F8FAFC',
                        border: 'none',
                        padding: '4px 8px',
                        borderRadius: '6px',
                        cursor: 'pointer',
                        fontSize: '12px'
                      }}
                    >
                      Remove
                    </button>
                  )}
                </div>
                
                <div style={{ display: 'grid', gridTemplateColumns: '1fr 2fr', gap: '12px' }}>
                  <input
                    type="text"
                    value={batchIds[index]}
                    onChange={(e) => {
                      const newIds = [...batchIds];
                      newIds[index] = e.target.value;
                      setBatchIds(newIds);
                    }}
                    placeholder={`Meeting ID ${index + 1}`}
                    style={{
                      width: '100%',
                      padding: '8px',
                      backgroundColor: '#1F2937',
                      border: '1px solid #4B5563',
                      borderRadius: '6px',
                      color: '#F8FAFC',
                      fontSize: '14px'
                    }}
                  />
                  
                  <textarea
                    value={context}
                    onChange={(e) => {
                      const newContexts = [...batchContexts];
                      newContexts[index] = e.target.value;
                      setBatchContexts(newContexts);
                    }}
                    placeholder={`Meeting context ${index + 1}...`}
                    rows={3}
                    style={{
                      width: '100%',
                      padding: '8px',
                      backgroundColor: '#1F2937',
                      border: '1px solid #4B5563',
                      borderRadius: '6px',
                      color: '#F8FAFC',
                      fontSize: '14px'
                    }}
                  />
                </div>
              </div>
            )}

        {/* Insights Display */}
        {insights && (
          <div style={{ 
            backgroundColor: '#374151', 
            padding: '24px', 
            borderRadius: '16px', 
            marginBottom: '24px',
            border: '1px solid #4B5563'
          }}>
            <div style={{ display: 'flex', justifyContent: 'space-between', alignItems: 'center', marginBottom: '20px' }}>
              <h2 style={{ fontSize: '1.5rem', fontWeight: '600', display: 'flex', alignItems: 'center' }}>
                <CheckCircle style={{ marginRight: '8px', color: '#10B981' }} />
                Generated Insights
              </h2>
              
              <div style={{ display: 'flex', gap: '12px', alignItems: 'center' }}>
                <select
                  value={simplificationLevel}
                  onChange={(e) => setSimplificationLevel(e.target.value)}
                  style={{
                    padding: '8px 12px',
                    backgroundColor: '#1F2937',
                    border: '1px solid #4B5563',
                    borderRadius: '8px',
                    color: '#F8FAFC',
                    fontSize: '14px'
                  }}
                >
                  <option value="light">Light Simplification</option>
                  <option value="moderate">Moderate Simplification</option>
                  <option value="heavy">Heavy Simplification</option>
                </select>
                
                <button
                  onClick={simplifyInsights}
                  style={{
                    backgroundColor: '#10B981',
                    color: '#F8FAFC',
                    border: 'none',
                    padding: '8px 16px',
                    borderRadius: '8px',
                    cursor: 'pointer',
                    fontWeight: '500',
                    fontSize: '14px'
                  }}
                >
                  Simplify
                </button>
                
                <button
                  onClick={() => deleteInsights(insights.insight_id)}
                  style={{
                    backgroundColor: '#dc2626',
                    color: '#F8FAFC',
                    border: 'none',
                    padding: '8px 12px',
                    borderRadius: '8px',
                    cursor: 'pointer'
                  }}
                >
                  <Trash2 size={16} />
                </button>
              </div>
            </div>

            {/* Insights Meta Info */}
            <div style={{ 
              display: 'grid', 
              gridTemplateColumns: 'repeat(auto-fit, minmax(200px, 1fr))', 
              gap: '16px', 
              marginBottom: '20px' 
            }}>
              <div style={{ backgroundColor: '#1F2937', padding: '12px', borderRadius: '8px' }}>
                <div style={{ fontSize: '12px', color: '#9CA3AF', marginBottom: '4px' }}>Insight ID</div>
                <div style={{ fontSize: '14px', fontWeight: '500' }}>{insights.insight_id}</div>
              </div>
              <div style={{ backgroundColor: '#1F2937', padding: '12px', borderRadius: '8px' }}>
                <div style={{ fontSize: '12px', color: '#9CA3AF', marginBottom: '4px' }}>Confidence Score</div>
                <div style={{ fontSize: '14px', fontWeight: '500' }}>{(insights.confidence_score * 100).toFixed(1)}%</div>
              </div>
              <div style={{ backgroundColor: '#1F2937', padding: '12px', borderRadius: '8px' }}>
                <div style={{ fontSize: '12px', color: '#9CA3AF', marginBottom: '4px' }}>Visual Analysis</div>
                <div style={{ fontSize: '14px', fontWeight: '500' }}>
                  {insights.visual_analysis_included ? 'Included' : 'Not Included'}
                </div>
              </div>
              <div style={{ backgroundColor: '#1F2937', padding: '12px', borderRadius: '8px' }}>
                <div style={{ fontSize: '12px', color: '#9CA3AF', marginBottom: '4px' }}>Participants</div>
                <div style={{ fontSize: '14px', fontWeight: '500' }}>
                  {insights.participants_analyzed?.length || 0}
                </div>
              </div>
            </div>

            {/* Key Insights */}
            <div style={{ marginBottom: '24px' }}>
              <h3 style={{ fontSize: '1.25rem', fontWeight: '600', marginBottom: '16px', display: 'flex', alignItems: 'center' }}>
                <Brain style={{ marginRight: '8px' }} size={20} />
                Key Insights
              </h3>
              <div style={{ display: 'grid', gap: '12px' }}>
                {(insights.simplified_insights || insights.key_insights)?.map((insight, index) => (
                  <div key={index} style={{ 
                    backgroundColor: '#1F2937', 
                    padding: '16px', 
                    borderRadius: '8px',
                    borderLeft: '4px solid #8F74D4'
                  }}>
                    <div style={{ fontSize: '16px', marginBottom: '8px' }}>{insight.point}</div>
                    <div style={{ display: 'flex', gap: '12px', fontSize: '12px', color: '#9CA3AF' }}>
                      <span>Category: {insight.category}</span>
                      <span>Priority: {insight.priority}</span>
                      <span>Confidence: {(insight.confidence * 100).toFixed(0)}%</span>
                    </div>
                  </div>
                ))}
              </div>
            </div>

            {/* Situation Tips */}
            <div>
              <h3 style={{ fontSize: '1.25rem', fontWeight: '600', marginBottom: '16px', display: 'flex', alignItems: 'center' }}>
                <TrendingUp style={{ marginRight: '8px' }} size={20} />
                Situation Tips
              </h3>
              <div style={{ display: 'grid', gap: '12px' }}>
                {(insights.simplified_tips || insights.situation_tips)?.map((tip, index) => (
                  <div key={index} style={{ 
                    backgroundColor: '#1F2937', 
                    padding: '16px', 
                    borderRadius: '8px',
                    borderLeft: '4px solid #10B981'
                  }}>
                    <div style={{ fontSize: '16px', marginBottom: '8px' }}>{tip.tip}</div>
                    <div style={{ display: 'flex', gap: '12px', fontSize: '12px', color: '#9CA3AF' }}>
                      <span>Category: {tip.category}</span>
                      <span>Actionability: {tip.actionability}</span>
                    </div>
                  </div>
                ))}
              </div>
            </div>
          </div>
        )}

        {/* History Display */}
        {insightsHistory.length > 0 && (
          <div style={{ 
            backgroundColor: '#374151', 
            padding: '24px', 
            borderRadius: '16px',
            border: '1px solid #4B5563'
          }}>
            <h2 style={{ fontSize: '1.5rem', fontWeight: '600', marginBottom: '20px', display: 'flex', alignItems: 'center' }}>
              <Clock style={{ marginRight: '8px' }} />
              Insights History
            </h2>
            
            <div style={{ display: 'grid', gap: '16px' }}>
              {insightsHistory.map((item, index) => (
                <div key={index} style={{ 
                  backgroundColor: '#1F2937', 
                  padding: '16px', 
                  borderRadius: '8px',
                  display: 'flex',
                  justifyContent: 'space-between',
                  alignItems: 'center'
                }}>
                  <div>
                    <div style={{ fontWeight: '600', marginBottom: '4px' }}>
                      Insight ID: {item.insight_id}
                    </div>
                    <div style={{ fontSize: '14px', color: '#9CA3AF' }}>
                      Insights: {item.insights_count} | Tips: {item.tips_count}
                    </div>
                  </div>
                  
                  <button
                    onClick={() => deleteInsights(item.insight_id)}
                    style={{
                      backgroundColor: '#dc2626',
                      color: '#F8FAFC',
                      border: 'none',
                      padding: '8px 12px',
                      borderRadius: '8px',
                      cursor: 'pointer'
                    }}
                  >
                    <Trash2 size={16} />
                  </button>
                </div>
              ))}
            </div>
          </div>
        )}

        {/* Batch Results Display */}
        {insights?.batch_results && (
          <div style={{ 
            backgroundColor: '#374151', 
            padding: '24px', 
            borderRadius: '16px',
            marginTop: '24px',
            border: '1px solid #4B5563'
          }}>
            <h2 style={{ fontSize: '1.5rem', fontWeight: '600', marginBottom: '20px', display: 'flex', alignItems: 'center' }}>
              <TrendingUp style={{ marginRight: '8px' }} />
              Batch Analysis Results
            </h2>
            
            <div style={{ display: 'grid', gap: '16px' }}>
              {insights.batch_results.map((result, index) => (
                <div key={index} style={{ 
                  backgroundColor: result.status === 'success' ? '#1F2937' : '#7F1D1D', 
                  padding: '16px', 
                  borderRadius: '8px',
                  borderLeft: `4px solid ${result.status === 'success' ? '#10B981' : '#EF4444'}`
                }}>
                  <div style={{ display: 'flex', justifyContent: 'space-between', alignItems: 'center', marginBottom: '8px' }}>
                    <span style={{ fontWeight: '600' }}>Meeting ID: {result.meeting_id}</span>
                    <span style={{ 
                      fontSize: '12px', 
                      padding: '4px 8px', 
                      borderRadius: '12px',
                      backgroundColor: result.status === 'success' ? '#10B981' : '#EF4444',
                      color: '#F8FAFC'
                    }}>
                      {result.status.toUpperCase()}
                    </span>
                  </div>
                  
                  {result.status === 'success' && result.insights && (
                    <div>
                      <div style={{ fontSize: '14px', color: '#9CA3AF', marginBottom: '8px' }}>
                        Insights: {result.insights.key_insights?.length || 0} | 
                        Tips: {result.insights.situation_tips?.length || 0} |
                        Confidence: {((result.insights.confidence_score || 0) * 100).toFixed(1)}%
                      </div>
                    </div>
                  )}
                  
                  {result.status === 'error' && (
                    <div style={{ fontSize: '14px', color: '#FCA5A5' }}>
                      Error: {result.error}
                    </div>
                  )}
                  Get Sample Insight
                </button>
              </div>
            )}
          </div>
        )}

        {/* API Configuration */}
        <div style={{ 
          backgroundColor: '#374151', 
          padding: '20px', 
          borderRadius: '12px',
          marginTop: '24px',
          border: '1px solid #4B5563'
        }}>
          <h3 style={{ fontSize: '1.25rem', fontWeight: '600', marginBottom: '16px' }}>
            API Configuration
          </h3>
          <div style={{ fontSize: '14px', color: '#9CA3AF' }}>
            <p>Base URL: {BASE_URL}</p>
            <p>Available Endpoints:</p>
            <ul style={{ marginLeft: '20px', marginTop: '8px' }}>
              <li>POST /analyze - Generate insights from meeting context</li>
              <li>POST /simplify - Simplify existing insights</li>
              <li>GET /status/:id - Get analysis status</li>
              <li>GET /history/:meeting_id - Get insights history</li>
              <li>DELETE /insights/:id - Delete insights</li>
              <li>POST /batch-analyze - Batch analysis</li>
            </ul>
          </div>
          {/* Insight Types */}
          {insightTypes.length > 0 && (
            <div style={{ marginTop: '16px' }}>
              <h4 style={{ fontWeight: '600', marginBottom: '8px' }}>Available Insight Types</h4>
              <ul style={{ marginLeft: '20px' }}>
                {insightTypes.map((t, idx) => (
                  <li key={idx}>{t}</li>
                ))}
              </ul>
            </div>
          )}

          {/* Sample Insight */}
          {sampleInsight && (
            <div style={{ marginTop: '16px' }}>
              <h4 style={{ fontWeight: '600', marginBottom: '8px' }}>Sample Insight</h4>
              <pre style={{
                backgroundColor: '#1F2937',
                padding: '12px',
                borderRadius: '8px',
                overflowX: 'auto'
              }}>
                {JSON.stringify(sampleInsight, null, 2)}
              </pre>
            </div>
          )}
        </div>
      </div>

      <style jsx>{`
        .slider::-webkit-slider-thumb {
          appearance: none;
          height: 20px;
          width: 20px;
          border-radius: 50%;
          background: #8F74D4;
          cursor: pointer;
        }
        .slider::-moz-range-thumb {
          height: 20px;
          width: 20px;
          border-radius: 50%;
          background: #8F74D4;
          cursor: pointer;
          border: none;
        }
      `}</style>
    </div>
  );
};

export default KeyInsightsDashboard;Generated: {new Date(item.generated_at).toLocaleString()}
                    <|MERGE_RESOLUTION|>--- conflicted
+++ resolved
@@ -1,38 +1,5 @@
 import React, { useState, useEffect } from 'react';
-<<<<<<< HEAD
-import { Upload, FileText, Brain, TrendingUp, Clock, Trash2, RefreshCw, Users, AlertCircle, CheckCircle } from 'lucide-react';
-=======
 import { Upload, FileText, Brain, Clock, History, Trash2, Eye, BarChart3, RefreshCw, CheckCircle, AlertCircle } from 'lucide-react';
-import { keyInsightsAPI } from '../../services/aiService';
-
-const keyInsightsAPI = new KeyInsightsAPIService();
-
-// Get all insight types
-keyInsightsAPI.getInsightTypes()
-  .then(types => {
-    console.log("Insight Types:", types);
-  })
-  .catch(err => {
-    console.error("API Error:", err);
-  });
-
-// Get a sample insight
-keyInsightsAPI.getSampleInsight()
-  .then(sample => {
-    console.log("Sample Insight:", sample);
-  })
-  .catch(err => {
-    console.error("API Error:", err);
-  });
-
-
-KeyInsights("This is the text I want insights for")
-  .then(response => {
-    console.log("API Response:", response);
-  })
-  .catch(err => {
-    console.error("API Error:", err);
-  });
 
 // API Service Class
 class KeyInsightsAPI {
@@ -148,7 +115,6 @@
     });
   }
 }
->>>>>>> c2fa509d
 
 const KeyInsightsDashboard = () => {
   const [api] = useState(new KeyInsightsAPI());
